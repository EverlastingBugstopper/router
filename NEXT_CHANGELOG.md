# Changelog for the next release

All notable changes to Router will be documented in this file.

This project adheres to [Semantic Versioning](https://semver.org/spec/v2.0.0.html).

<!-- <THIS IS AN EXAMPLE, DO NOT REMOVE>

# [x.x.x] (unreleased) - 2022-mm-dd
> Important: X breaking changes below, indicated by **❗ BREAKING ❗**
## ❗ BREAKING ❗
## 🚀 Features ( :rocket: )
## 🐛 Fixes ( :bug: )
## 🛠 Maintenance ( :hammer_and_wrench: )
## 📚 Documentation ( :books: )
## 🐛 Fixes ( :bug: )

## Example section entry format

### **Headline** ([Issue #ISSUE_NUMBER](https://github.com/apollographql/router/issues/ISSUE_NUMBER))

Description! And a link to a [reference](http://url)

By [@USERNAME](https://github.com/USERNAME) in https://github.com/apollographql/router/pull/PULL_NUMBER
-->

# [0.9.5] (unreleased) - 2022-mm-dd
## ❗ BREAKING ❗
<<<<<<< HEAD
### The `apollo-router-core` crate has been merged into `apollo-router` ([PR](https://github.com/apollographql/router/pull/1189))

To upgrade, remove any dependency on the former in `Cargo.toml` files (keeping only the latter), and change imports like so:

```diff
- use apollo_router_core::prelude::*;
+ use apollo_router::prelude::*;
```

By [@SimonSapin](https://github.com/SimonSapin) in https://github.com/apollographql/router/pull/1189

### The `prelude::graphql` has been removed

After the previous change, it only re-exported the crate root. Use that directly instead:

```diff
- use apollo_router::prelude::graphql;
-
- fn example(schema: Arc<graphql::Schema>) {
+ fn example(schema: Arc<apollo_router::Schema>) {
```

### Fix input validation rules ([PR #1211](https://github.com/apollographql/router/pull/1211))
The graphql specification provides two sets of coercion / validation rules, depending on whether we're dealing with inputs or outputs.
The spec we were following for query validation used the output coercion rules; which don't match the spec.
This is a breaking change since slightly invalid input might have validated before, and don't anymore.

By [@o0Ignition0o](https://github.com/o0Ignition0o) in https://github.com/apollographql/router/pull/1211

### Entry point improvements ([PR #1227](https://github.com/apollographql/router/pull/1227)) ([PR #1234](https://github.com/apollographql/router/pull/1234)) ([PR #1239](https://github.com/apollographql/router/pull/1239))

The interfaces around the entry point have been improved for naming consistency and to enable reuse when customization is required. 

Most users will continue to use:
```rust
apollo_router::main()  
```

However, if you want to specify your own tokio runtime and or provide some extra customization to configuration/schema/shutdown then you may use `Executable::builder()` to override behavior. 

```rust
use apollo_router::Executable;
Executable::builder()
  .runtime(runtime) // Optional
  .router_builder_fn(|configuration, schema| ...) // Optional
  .start()?
```

Migration tips:
* Calls to `ApolloRouterBuilder::default()` should be migrated to `ApolloRouter::builder`.
* `FederatedServerHandle` has been renamed to `ApolloRouterHandle`.
* The ability to supply your own `RouterServiceFactory` has been removed.
* `StateListener`. This made the internal state machine unnecessarily complex. `listen_address()` remains on `ApolloRouterHandle`.
* `FederatedServerHandle::shutdown()` has been removed. Instead, dropping `ApolloRouterHandle` will cause the router to shutdown.
* `FederatedServerHandle::ready()` has been renamed to `FederatedServerHandle::listen_address()`, it will return the address when the router is ready to serve requests.
* `FederatedServerError` has been renamed to `ApolloRouterError`.
* `main_rt` should be migrated to `Executable::builder()`

By [@bryncooke](https://github.com/bryncooke) in https://github.com/apollographql/router/pull/1227 https://github.com/apollographql/router/pull/1234 https://github.com/apollographql/router/pull/1239

## 🚀 Features
### Add trace logs for parsing recursion consumption ([PR #1222](https://github.com/apollographql/router/pull/1222))
Apollo Parser now includes recursion limits which can be examined after parse execution. The router logs these
out at trace level. You can see them in your logs by searching for "recursion_limit". For example, if json logging,
and using `jq` to filter the output:
```
router -s ../graphql/supergraph.graphql -c ./router.yaml --log trace | jq -c '. | select(.fields.message == "recursion limit data")'        
{"timestamp":"2022-06-10T15:01:02.213447Z","level":"TRACE","fields":{"message":"recursion limit data","recursion_limit":"recursion limit: 4096, high: 0"},"target":"apollo_router::spec::schema"}
{"timestamp":"2022-06-10T15:01:02.261092Z","level":"TRACE","fields":{"message":"recursion limit data","recursion_limit":"recursion limit: 4096, high: 0"},"target":"apollo_router::spec::schema"}
{"timestamp":"2022-06-10T15:01:07.642977Z","level":"TRACE","fields":{"message":"recursion limit data","recursion_limit":"recursion limit: 4096, high: 4"},"target":"apollo_router::spec::query"}
```
This is indicating that the maximum recursion limit is 4096 and that the query we processed caused us to recurse 4 times.

By [@garypen](https://github.com/garypen) in https://github.com/apollographql/router/pull/1222

### Helm chart now has the option to use an existing Secret for API Key [PR #1196](https://github.com/apollographql/router/pull/1196)
This change allows the use an already existing Secret for the graph API Key.

To use it, update your values.yaml or specify the value on your helm install command line.

e.g.: helm install --set router.managedFederation.existingSecret="my-secret-name" <etc...>

By [@pellizzetti](https://github.com/pellizzetti) in https://github.com/apollographql/router/pull/1196

### Add iterators to Context ([PR #1202](https://github.com/apollographql/router/pull/1202))
Context can now be iterated over, with two new methods:
 - iter()
 - iter_mut()

The implementation leans heavily on the underlying entries [DashMap](https://docs.rs/dashmap/5.3.4/dashmap/struct.DashMap.html#method.iter), so the documentation there will be helpful.

By [@garypen](https://github.com/garypen) in https://github.com/apollographql/router/pull/1202
=======
## 🚀 Features ( :rocket: )
>>>>>>> 0331d0cf

### Add support of multiple uplink URLs [PR #1210](https://github.com/apollographql/router/pull/1210)
Add support of multiple uplink URLs with a comma-separated list in `APOLLO_UPLINK_ENDPOINTS` and for `--apollo-uplink-endpoints`

Example: 
```bash
export APOLLO_UPLINK_ENDPOINTS="https://aws.uplink.api.apollographql.com/, https://uplink.api.apollographql.com/"
```

By [@bnjjj](https://github.com/bnjjj) in https://github.com/apollographql/router/pull/872

## 🐛 Fixes ( :bug: )

### Support introspection object types ([PR #1240](https://github.com/apollographql/router/pull/1240))

Introspection queries can use a set of object types defined in the specification. The query parsing code was not recognizing them,
resulting in some introspection queries not working.

By [@Geal](https://github.com/Geal) in https://github.com/apollographql/router/pull/1240

## 🛠 Maintenance ( :hammer_and_wrench: )
<<<<<<< HEAD

### Fix a flappy test to test custom health check path ([PR #1176](https://github.com/apollographql/router/pull/1176))
Force the creation of `SocketAddr` to use a new unused port.

By [@bnjjj](https://github.com/bnjjj) in https://github.com/apollographql/router/pull/1176

### Add static skip/include directive support ([PR #1185](https://github.com/apollographql/router/pull/1185))
+ Rewrite the InlineFragment implementation
+ Small optimization: add support of static check for `@include` and `@skip` directives

By [@bnjjj](https://github.com/bnjjj) in https://github.com/apollographql/router/pull/1185

### Update buildstructor to 0.3 ([PR #1207](https://github.com/apollographql/router/pull/1207))
Update buildstructor to 0.3.
By [@bryncooke](https://github.com/bryncooke) in https://github.com/apollographql/router/pull/1207

### Remove typed-builder ([PR #1218](https://github.com/apollographql/router/pull/1218))
Migrate all typed-builders code to buildstructor
By [@bryncooke](https://github.com/bryncooke) in https://github.com/apollographql/router/pull/1218
=======
## 📚 Documentation ( :books: )
## 🐛 Fixes ( :bug: )
>>>>>>> 0331d0cf
<|MERGE_RESOLUTION|>--- conflicted
+++ resolved
@@ -26,35 +26,6 @@
 
 # [0.9.5] (unreleased) - 2022-mm-dd
 ## ❗ BREAKING ❗
-<<<<<<< HEAD
-### The `apollo-router-core` crate has been merged into `apollo-router` ([PR](https://github.com/apollographql/router/pull/1189))
-
-To upgrade, remove any dependency on the former in `Cargo.toml` files (keeping only the latter), and change imports like so:
-
-```diff
-- use apollo_router_core::prelude::*;
-+ use apollo_router::prelude::*;
-```
-
-By [@SimonSapin](https://github.com/SimonSapin) in https://github.com/apollographql/router/pull/1189
-
-### The `prelude::graphql` has been removed
-
-After the previous change, it only re-exported the crate root. Use that directly instead:
-
-```diff
-- use apollo_router::prelude::graphql;
--
-- fn example(schema: Arc<graphql::Schema>) {
-+ fn example(schema: Arc<apollo_router::Schema>) {
-```
-
-### Fix input validation rules ([PR #1211](https://github.com/apollographql/router/pull/1211))
-The graphql specification provides two sets of coercion / validation rules, depending on whether we're dealing with inputs or outputs.
-The spec we were following for query validation used the output coercion rules; which don't match the spec.
-This is a breaking change since slightly invalid input might have validated before, and don't anymore.
-
-By [@o0Ignition0o](https://github.com/o0Ignition0o) in https://github.com/apollographql/router/pull/1211
 
 ### Entry point improvements ([PR #1227](https://github.com/apollographql/router/pull/1227)) ([PR #1234](https://github.com/apollographql/router/pull/1234)) ([PR #1239](https://github.com/apollographql/router/pull/1239))
 
@@ -87,7 +58,19 @@
 
 By [@bryncooke](https://github.com/bryncooke) in https://github.com/apollographql/router/pull/1227 https://github.com/apollographql/router/pull/1234 https://github.com/apollographql/router/pull/1239
 
-## 🚀 Features
+## 🚀 Features ( :rocket: )
+
+### Add support of multiple uplink URLs [PR #1210](https://github.com/apollographql/router/pull/1210)
+
+Add support of multiple uplink URLs with a comma-separated list in `APOLLO_UPLINK_ENDPOINTS` and for `--apollo-uplink-endpoints`
+
+Example: 
+```bash
+export APOLLO_UPLINK_ENDPOINTS="https://aws.uplink.api.apollographql.com/, https://uplink.api.apollographql.com/"
+```
+
+By [@bnjjj](https://github.com/bnjjj) in https://github.com/apollographql/router/pull/872
+
 ### Add trace logs for parsing recursion consumption ([PR #1222](https://github.com/apollographql/router/pull/1222))
 Apollo Parser now includes recursion limits which can be examined after parse execution. The router logs these
 out at trace level. You can see them in your logs by searching for "recursion_limit". For example, if json logging,
@@ -102,37 +85,6 @@
 
 By [@garypen](https://github.com/garypen) in https://github.com/apollographql/router/pull/1222
 
-### Helm chart now has the option to use an existing Secret for API Key [PR #1196](https://github.com/apollographql/router/pull/1196)
-This change allows the use an already existing Secret for the graph API Key.
-
-To use it, update your values.yaml or specify the value on your helm install command line.
-
-e.g.: helm install --set router.managedFederation.existingSecret="my-secret-name" <etc...>
-
-By [@pellizzetti](https://github.com/pellizzetti) in https://github.com/apollographql/router/pull/1196
-
-### Add iterators to Context ([PR #1202](https://github.com/apollographql/router/pull/1202))
-Context can now be iterated over, with two new methods:
- - iter()
- - iter_mut()
-
-The implementation leans heavily on the underlying entries [DashMap](https://docs.rs/dashmap/5.3.4/dashmap/struct.DashMap.html#method.iter), so the documentation there will be helpful.
-
-By [@garypen](https://github.com/garypen) in https://github.com/apollographql/router/pull/1202
-=======
-## 🚀 Features ( :rocket: )
->>>>>>> 0331d0cf
-
-### Add support of multiple uplink URLs [PR #1210](https://github.com/apollographql/router/pull/1210)
-Add support of multiple uplink URLs with a comma-separated list in `APOLLO_UPLINK_ENDPOINTS` and for `--apollo-uplink-endpoints`
-
-Example: 
-```bash
-export APOLLO_UPLINK_ENDPOINTS="https://aws.uplink.api.apollographql.com/, https://uplink.api.apollographql.com/"
-```
-
-By [@bnjjj](https://github.com/bnjjj) in https://github.com/apollographql/router/pull/872
-
 ## 🐛 Fixes ( :bug: )
 
 ### Support introspection object types ([PR #1240](https://github.com/apollographql/router/pull/1240))
@@ -143,27 +95,8 @@
 By [@Geal](https://github.com/Geal) in https://github.com/apollographql/router/pull/1240
 
 ## 🛠 Maintenance ( :hammer_and_wrench: )
-<<<<<<< HEAD
-
-### Fix a flappy test to test custom health check path ([PR #1176](https://github.com/apollographql/router/pull/1176))
-Force the creation of `SocketAddr` to use a new unused port.
-
-By [@bnjjj](https://github.com/bnjjj) in https://github.com/apollographql/router/pull/1176
-
-### Add static skip/include directive support ([PR #1185](https://github.com/apollographql/router/pull/1185))
-+ Rewrite the InlineFragment implementation
-+ Small optimization: add support of static check for `@include` and `@skip` directives
-
-By [@bnjjj](https://github.com/bnjjj) in https://github.com/apollographql/router/pull/1185
-
-### Update buildstructor to 0.3 ([PR #1207](https://github.com/apollographql/router/pull/1207))
-Update buildstructor to 0.3.
-By [@bryncooke](https://github.com/bryncooke) in https://github.com/apollographql/router/pull/1207
 
 ### Remove typed-builder ([PR #1218](https://github.com/apollographql/router/pull/1218))
 Migrate all typed-builders code to buildstructor
 By [@bryncooke](https://github.com/bryncooke) in https://github.com/apollographql/router/pull/1218
-=======
 ## 📚 Documentation ( :books: )
-## 🐛 Fixes ( :bug: )
->>>>>>> 0331d0cf

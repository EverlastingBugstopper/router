# Changelog for the next release

All notable changes to Router will be documented in this file.

This project adheres to [Semantic Versioning](https://semver.org/spec/v2.0.0.html).

<!-- <THIS IS AN EXAMPLE, DO NOT REMOVE>

# [x.x.x] (unreleased) - 2022-mm-dd
> Important: X breaking changes below, indicated by **❗ BREAKING ❗**
## ❗ BREAKING ❗
## 🚀 Features
## 🐛 Fixes
## 🛠 Maintenance
## 📚 Documentation

## Example section entry format

### Headline ([Issue #ISSUE_NUMBER](https://github.com/apollographql/router/issues/ISSUE_NUMBER))

Description! And a link to a [reference](http://url)

By [@USERNAME](https://github.com/USERNAME) in https://github.com/apollographql/router/pull/PULL_NUMBER
-->

# [x.x.x] (unreleased) - 2022-mm-dd

## ❗ BREAKING ❗
### Span client_name and client_version attributes renamed ([#1514](https://github.com/apollographql/router/issues/1514))
OpenTelemetry attributes should be grouped by `.` rather than `_`, therefore the following attributes have changed:

* `client_name` => `client.name`
* `client_version` => `client.version`

By [@BrynCooke](https://github.com/BrynCooke) in https://github.com/apollographql/router/pull/1514

## 🚀 Features

<<<<<<< HEAD
### Adds `APOLLO_ROUTER_DEV_MODE` for use from Rolver ([PR #1475](https://github.com/apollographql/router/pull/1475))

This environment variable enables some experimental plugins to enable development with the router. It is not intended to be used by any process other than `rover dev`.

By [@EverlastingBugstopper](https://github.com/EverlastingBugstopper)

## 🐛 Fixes

### Update span attributes to be compliant with the opentelemetry for GraphQL specs ([PR #1449](https://github.com/apollographql/router/pull/1449))
=======
### Add federated tracing support to Apollo studio usage reporting ([#1514](https://github.com/apollographql/router/issues/1514))
>>>>>>> 514bb868

Add support of [federated tracing](https://www.apollographql.com/docs/federation/metrics/) in Apollo Studio:

```yaml
telemetry:
    apollo:
        # The percentage of requests will include HTTP request and response headers in traces sent to Apollo Studio.
        # This is expensive and should be left at a low value.
        # This cannot be higher than tracing->trace_config->sampler
        field_level_instrumentation_sampler: 0.01 # (default)
        
        # Include HTTP request and response headers in traces sent to Apollo Studio
        send_headers: # other possible values are all, only (with an array), except (with an array), none (by default)
            except: # Send all headers except referer
            - referer

        # Send variable values in Apollo in traces sent to Apollo Studio
        send_variable_values: # other possible values are all, only (with an array), except (with an array), none (by default)
            except: # Send all variable values except for variable named first
            - first
    tracing:
        trace_config:
            sampler: 0.5 # The percentage of requests that will generate traces (a rate or `always_on` or `always_off`)
```

By [@BrynCooke](https://github.com/BrynCooke) & [@bnjjj](https://github.com/bnjjj) & [@o0Ignition0o](https://github.com/o0Ignition0o) in https://github.com/apollographql/router/pull/1514


## 🐛 Fixes
## 🛠 Maintenance

### Add errors vec in `QueryPlannerResponse` to handle errors in `query_planning_service` ([PR #1504](https://github.com/apollographql/router/pull/1504))

We changed `QueryPlannerResponse` to:

+ Add a `Vec<apollo_router::graphql::Error>`
+ Make the query plan optional, so that it is not present when the query planner encountered a fatal error. Such an error would be in the `Vec`

By [@bnjjj](https://github.com/bnjjj) in https://github.com/apollographql/router/pull/1504

## 📚 Documentation<|MERGE_RESOLUTION|>--- conflicted
+++ resolved
@@ -36,19 +36,7 @@
 
 ## 🚀 Features
 
-<<<<<<< HEAD
-### Adds `APOLLO_ROUTER_DEV_MODE` for use from Rolver ([PR #1475](https://github.com/apollographql/router/pull/1475))
-
-This environment variable enables some experimental plugins to enable development with the router. It is not intended to be used by any process other than `rover dev`.
-
-By [@EverlastingBugstopper](https://github.com/EverlastingBugstopper)
-
-## 🐛 Fixes
-
-### Update span attributes to be compliant with the opentelemetry for GraphQL specs ([PR #1449](https://github.com/apollographql/router/pull/1449))
-=======
 ### Add federated tracing support to Apollo studio usage reporting ([#1514](https://github.com/apollographql/router/issues/1514))
->>>>>>> 514bb868
 
 Add support of [federated tracing](https://www.apollographql.com/docs/federation/metrics/) in Apollo Studio:
 
@@ -59,7 +47,7 @@
         # This is expensive and should be left at a low value.
         # This cannot be higher than tracing->trace_config->sampler
         field_level_instrumentation_sampler: 0.01 # (default)
-        
+
         # Include HTTP request and response headers in traces sent to Apollo Studio
         send_headers: # other possible values are all, only (with an array), except (with an array), none (by default)
             except: # Send all headers except referer
@@ -76,7 +64,6 @@
 
 By [@BrynCooke](https://github.com/BrynCooke) & [@bnjjj](https://github.com/bnjjj) & [@o0Ignition0o](https://github.com/o0Ignition0o) in https://github.com/apollographql/router/pull/1514
 
-
 ## 🐛 Fixes
 ## 🛠 Maintenance
 

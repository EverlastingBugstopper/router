--- conflicted
+++ resolved
@@ -26,65 +26,6 @@
 
 # [0.9.5] (unreleased) - 2022-mm-dd
 ## ❗ BREAKING ❗
-<<<<<<< HEAD
-=======
-
-### Rename `experimental.traffic_shaping` to `apollo.traffic_shaping` [PR #1229](https://github.com/apollographql/router/pull/1229)
-You will need to update your YAML configuration file to use the correct name for `traffic_shaping` plugin.
-
-```diff
-- plugins:
--   experimental.traffic_shaping:
--     variables_deduplication: true # Enable the variables deduplication optimization
--     all:
--       query_deduplication: true # Enable query deduplication for all subgraphs.
--     subgraphs:
--       products:
--         query_deduplication: false # Disable query deduplication for products.
-+ traffic_shaping:
-+   variables_deduplication: true # Enable the variables deduplication optimization
-+   all:
-+     query_deduplication: true # Enable query deduplication for all subgraphs.
-+   subgraphs:
-+     products:
-+       query_deduplication: false # Disable query deduplication for products.
-```
-
-### Rhai plugin `request.sub_headers` renamed to `request.subgraph.headers` [PR #1261](https://github.com/apollographql/router/pull/1261)
-
-Rhai scripts previously supported the `request.sub_headers` attribute so that subgraph request headers could be
-accessed. This is now replaced with an extended interface for subgraph requests:
-
-```
-request.subgraph.headers
-request.subgraph.body.query
-request.subgraph.body.operation_name
-request.subgraph.body.variables
-request.subgraph.body.extensions
-request.subgraph.uri.host
-request.subgraph.uri.path
-```
-
-By [@garypen](https://github.com/garypen) in https://github.com/apollographql/router/pull/1261
-
-## 🚀 Features
-
-### Add support of compression [PR #1229](https://github.com/apollographql/router/pull/1229)
-Add support of request and response compression for the router and all subgraphs. The router is now able to handle `Content-Encoding` and `Accept-Encoding` headers properly. Supported algorithms are `gzip`, `br`, `deflate`.
-You can also enable compression on subgraphs requests and responses by updating the `traffic_shaping` configuration:
-
-```yaml
-traffic_shaping:
-  all:
-    compression: br # Enable brotli compression for all subgraphs
-  subgraphs:
-    products:
-      compression: gzip # Enable gzip compression only for subgraph products
-```
-
-By [@bnjjj](https://github.com/bnjjj) in https://github.com/apollographql/router/pull/1229
-
->>>>>>> 02e91ef9
 
 ### Entry point improvements ([PR #1227](https://github.com/apollographql/router/pull/1227)) ([PR #1234](https://github.com/apollographql/router/pull/1234)) ([PR #1239](https://github.com/apollographql/router/pull/1239)) ([PR #1263](https://github.com/apollographql/router/pull/1263))
 
@@ -104,7 +45,6 @@
   .start().await?
 ```
 
-<<<<<<< HEAD
 Migration tips:
 * Calls to `ApolloRouterBuilder::default()` should be migrated to `ApolloRouter::builder`.
 * `FederatedServerHandle` has been renamed to `ApolloRouterHandle`.
@@ -124,35 +64,6 @@
 Previously, it was not possible to modify variables in a `Request` from a plugin. This is now supported in both Rust and Rhai plugins.
 
 By [@garypen](https://github.com/garypen) in https://github.com/apollographql/router/pull/1257
-=======
-By [@bnjjj](https://github.com/bnjjj) in https://github.com/apollographql/router/pull/1210
-
-### Add support for adding extra enviromental variables and volumes to helm chart [PR #1245](https://github.com/apollographql/router/pull/1245)
-
-The following example will allow you to mount your supergraph.yaml into the helm deployment using a configmap with a key of supergraph.yaml. Using [Kustomize](https://kustomize.io/) to generate your configmap from your supergraph.yaml is suggested.
-
-Example:
-```yaml
-extraEnvVars:
-  - name: APOLLO_ROUTER_SUPERGRAPH_PATH
-    value: /etc/apollo/supergraph.yaml
-    # sets router log level to debug
-  - name: APOLLO_ROUTER_LOG
-    value: debug
-extraEnvVarsCM: ''
-extraEnvVarsSecret: ''
-
-extraVolumes:
-  - name: supergraph-volume
-    configMap:
-      name: some-configmap 
-extraVolumeMounts: 
-  - name: supergraph-volume
-    mountPath: /etc/apollo
-```
-
-By [@LockedThread](https://github.com/LockedThread) in https://github.com/apollographql/router/pull/1245
->>>>>>> 02e91ef9
 
 ## 🐛 Fixes
 
@@ -172,34 +83,9 @@
 
 By [@Geal](https://github.com/Geal) in https://github.com/apollographql/router/pull/1240
 
-<<<<<<< HEAD
 ## 🛠 Maintenance ( :hammer_and_wrench: )
 
 ### Remove typed-builder ([PR #1218](https://github.com/apollographql/router/pull/1218))
 Migrate all typed-builders code to buildstructor
 By [@bryncooke](https://github.com/bryncooke) in https://github.com/apollographql/router/pull/1218
 ## 📚 Documentation ( :books: )
-=======
-### Create the ExecutionResponse after the primary response was generated ([PR #1260](https://github.com/apollographql/router/pull/1260))
-
-The `@defer` preliminary work has a surprising side effect: when using methods like `RouterResponse::map_response`, they are
-executed before the subgraph responses are received, because they work on the stream of responses.
-This PR goes back to the previous behaviour by awaiting the primary response before creating the ExecutionResponse.
-
-By [@Geal](https://github.com/Geal) in https://github.com/apollographql/router/pull/1260
-
-### Use the API schema to generate selections ([PR #1255](https://github.com/apollographql/router/pull/1255))
-
-When parsing the schema to generate selections for response formatting, we should use the API schema instead of the supergraph schema.
-
-By [@Geal](https://github.com/Geal) in https://github.com/apollographql/router/pull/1255
-
-## 🛠 Maintenance
-## 📚 Documentation
-
-### Update README link to the configuration file  ([PR #1208](https://github.com/apollographql/router/pull/1208))
-
-As the structure of the documentation has changed, the link should point to the `YAML config file` section of the overview.
-
-By [@gscheibel](https://github.com/gscheibel in https://github.com/apollographql/router/pull/1208
->>>>>>> 02e91ef9

---
source: apollo-router/tests/integration_tests.rs
expression: get_spans()
---
{
  "name": "integration_tests::root",
  "record": {
    "entries": [],
    "metadata": {
      "name": "root",
      "target": "integration_tests",
      "level": "INFO",
      "module_path": "integration_tests",
      "fields": {
        "names": []
      }
    }
  },
  "children": {
    "apollo_router::plugins::telemetry::router": {
      "name": "apollo_router::plugins::telemetry::router",
      "record": {
        "entries": [
          [
            "http.method",
            "POST"
          ],
          [
            "http.route",
            "http://default/"
          ],
          [
            "http.flavor",
            "HTTP/1.1"
          ],
          [
            "trace_id",
            "[REDACTED]"
          ],
          [
            "otel.kind",
<<<<<<< HEAD
            "internal"
=======
            "INTERNAL"
          ],
          [
            "apollo_private.field_level_instrumentation_ratio",
            0.0
          ],
          [
            "apollo_private.graphql.variables",
            "{\"reviewsForAuthorAuthorId\":\"\",\"topProductsFirst\":\"\"}"
          ],
          [
            "apollo_private.http.request_headers",
            "{\"content-type\":[\"\"]}"
          ],
          [
            "apollo_private.operation_signature",
            "# -\n{topProducts{name name}}"
>>>>>>> 9313771b
          ]
        ],
        "metadata": {
          "name": "router",
          "target": "apollo_router::plugins::telemetry",
          "level": "INFO",
          "module_path": "apollo_router::plugins::telemetry",
          "fields": {
            "names": [
              "http.method",
              "http.route",
              "http.flavor",
              "trace_id",
              "otel.kind"
            ]
          }
        }
      },
      "children": {
        "apollo_router::plugins::telemetry::supergraph": {
          "name": "apollo_router::plugins::telemetry::supergraph",
          "record": {
            "entries": [
              [
                "graphql.document",
                "{ topProducts { name name2:name } }"
              ],
              [
                "graphql.operation.name",
                ""
              ],
              [
                "client.name",
                ""
              ],
              [
                "client.version",
                ""
              ],
              [
                "otel.kind",
<<<<<<< HEAD
                "internal"
              ],
              [
                "apollo_private.field_level_instrumentation_ratio",
                0.0
              ],
              [
                "apollo_private.graphql.variables",
                "{\"reviewsForAuthorAuthorId\":\"\",\"topProductsFirst\":\"\"}"
              ],
              [
                "apollo_private.http.request_headers",
                "{\"content-type\":[\"\"]}"
              ],
              [
                "apollo_private.operation_signature",
                "# -\n{topProducts{name name}}"
=======
                "INTERNAL"
>>>>>>> 9313771b
              ]
            ],
            "metadata": {
              "name": "supergraph",
              "target": "apollo_router::plugins::telemetry",
              "level": "INFO",
              "module_path": "apollo_router::plugins::telemetry",
              "fields": {
                "names": [
                  "graphql.document",
                  "graphql.operation.name",
                  "client.name",
                  "client.version",
                  "otel.kind",
                  "apollo_private.field_level_instrumentation_ratio",
                  "apollo_private.operation_signature",
                  "apollo_private.graphql.variables",
                  "apollo_private.http.request_headers"
                ]
              }
            }
          },
          "children": {
            "apollo_router::services::supergraph_service::query_planning": {
              "name": "apollo_router::services::supergraph_service::query_planning",
              "record": {
                "entries": [
                  [
                    "graphql.document",
                    "{ topProducts { name name2:name } }"
                  ],
                  [
                    "graphql.operation.name",
                    ""
                  ],
                  [
                    "otel.kind",
                    "INTERNAL"
                  ]
                ],
                "metadata": {
                  "name": "query_planning",
                  "target": "apollo_router::services::supergraph_service",
                  "level": "INFO",
                  "module_path": "apollo_router::services::supergraph_service",
                  "fields": {
                    "names": [
                      "graphql.document",
                      "graphql.operation.name",
                      "otel.kind"
                    ]
                  }
                }
              },
<<<<<<< HEAD
              "children": {
                "apollo_router::query_planner::bridge_query_planner::parse_query": {
                  "name": "apollo_router::query_planner::bridge_query_planner::parse_query",
                  "record": {
                    "entries": [
                      [
                        "otel.kind",
                        "internal"
                      ]
                    ],
                    "metadata": {
                      "name": "parse_query",
                      "target": "apollo_router::query_planner::bridge_query_planner",
                      "level": "INFO",
                      "module_path": "apollo_router::query_planner::bridge_query_planner",
                      "fields": {
                        "names": [
                          "otel.kind"
                        ]
                      }
                    }
                  },
                  "children": {}
                }
=======
              "children": {}
            }
          }
        },
        "apollo_router::plugins::telemetry::execution": {
          "name": "apollo_router::plugins::telemetry::execution",
          "record": {
            "entries": [
              [
                "otel.kind",
                "INTERNAL"
              ],
              [
                "message",
                "dropping telemetry..."
              ]
            ],
            "metadata": {
              "name": "execution",
              "target": "apollo_router::plugins::telemetry",
              "level": "INFO",
              "module_path": "apollo_router::plugins::telemetry",
              "fields": {
                "names": [
                  "otel.kind"
                ]
>>>>>>> 9313771b
              }
            },
            "apollo_router::plugins::telemetry::execution": {
              "name": "apollo_router::plugins::telemetry::execution",
              "record": {
                "entries": [
                  [
                    "otel.kind",
                    "INTERNAL"
                  ],
                  [
                    "message",
                    "dropping telemetry..."
                  ]
                ],
                "metadata": {
                  "name": "execution",
                  "target": "apollo_router::plugins::telemetry",
                  "level": "INFO",
                  "module_path": "apollo_router::plugins::telemetry",
                  "fields": {
                    "names": [
                      "otel.kind"
                    ]
                  }
                }
              },
              "children": {
                "apollo_router::query_planner::execution::fetch": {
                  "name": "apollo_router::query_planner::execution::fetch",
                  "record": {
                    "entries": [
                      [
                        "otel.kind",
                        "internal"
                      ],
                      [
                        "apollo.subgraph.name",
                        "products"
                      ],
                      [
<<<<<<< HEAD
                        "apollo_private.sent_time_offset",
                        0
=======
                        "otel.kind",
                        "INTERNAL"
>>>>>>> 9313771b
                      ]
                    ],
                    "metadata": {
                      "name": "fetch",
                      "target": "apollo_router::query_planner::execution",
                      "level": "INFO",
                      "module_path": "apollo_router::query_planner::execution",
                      "fields": {
                        "names": [
                          "otel.kind",
                          "apollo.subgraph.name",
                          "apollo_private.sent_time_offset"
                        ]
                      }
                    }
                  },
                  "children": {
                    "apollo_router::query_planner::fetch::make_variables": {
                      "name": "apollo_router::query_planner::fetch::make_variables",
                      "record": {
                        "entries": [],
                        "metadata": {
                          "name": "make_variables",
                          "target": "apollo_router::query_planner::fetch",
                          "level": "DEBUG",
                          "module_path": "apollo_router::query_planner::fetch",
                          "fields": {
                            "names": []
                          }
                        }
                      },
                      "children": {}
                    },
                    "apollo_router::plugins::telemetry::subgraph": {
                      "name": "apollo_router::plugins::telemetry::subgraph",
                      "record": {
                        "entries": [
                          [
<<<<<<< HEAD
                            "apollo.subgraph.name",
                            "products"
=======
                            "otel.kind",
                            "CLIENT"
                          ],
                          [
                            "net.peer.name",
                            "products.demo.starstuff.dev"
                          ],
                          [
                            "net.peer.port",
                            "443"
>>>>>>> 9313771b
                          ],
                          [
                            "graphql.document",
                            "{topProducts{name name2:name}}"
                          ],
                          [
                            "graphql.operation.name",
                            ""
                          ],
                          [
                            "otel.kind",
                            "internal"
                          ]
                        ],
                        "metadata": {
                          "name": "subgraph",
                          "target": "apollo_router::plugins::telemetry",
                          "level": "INFO",
                          "module_path": "apollo_router::plugins::telemetry",
                          "fields": {
                            "names": [
                              "apollo.subgraph.name",
                              "graphql.document",
                              "graphql.operation.name",
                              "otel.kind",
                              "apollo_private.ftv1"
                            ]
                          }
                        }
                      },
                      "children": {
                        "apollo_router::services::subgraph_service::body_compression": {
                          "name": "apollo_router::services::subgraph_service::body_compression",
                          "record": {
                            "entries": [],
                            "metadata": {
                              "name": "body_compression",
                              "target": "apollo_router::services::subgraph_service",
                              "level": "DEBUG",
                              "module_path": "apollo_router::services::subgraph_service",
                              "fields": {
                                "names": []
                              }
                            }
                          },
                          "children": {}
                        },
                        "apollo_router::services::subgraph_service::subgraph_request": {
                          "name": "apollo_router::services::subgraph_service::subgraph_request",
                          "record": {
                            "entries": [
                              [
                                "otel.kind",
                                "client"
                              ],
                              [
                                "net.peer.name",
                                "products.demo.starstuff.dev"
                              ],
                              [
                                "net.peer.port",
                                "443"
                              ],
                              [
                                "http.route",
                                "/"
                              ],
                              [
                                "net.transport",
                                "ip_tcp"
                              ],
                              [
                                "apollo.subgraph.name",
                                "products"
                              ]
                            ],
                            "metadata": {
                              "name": "subgraph_request",
                              "target": "apollo_router::services::subgraph_service",
                              "level": "INFO",
                              "module_path": "apollo_router::services::subgraph_service",
                              "fields": {
                                "names": [
                                  "otel.kind",
                                  "net.peer.name",
                                  "net.peer.port",
                                  "http.route",
                                  "net.transport",
                                  "apollo.subgraph.name"
                                ]
                              }
                            }
                          },
                          "children": {}
                        },
                        "apollo_router::services::subgraph_service::aggregate_response_data": {
                          "name": "apollo_router::services::subgraph_service::aggregate_response_data",
                          "record": {
                            "entries": [],
                            "metadata": {
                              "name": "aggregate_response_data",
                              "target": "apollo_router::services::subgraph_service",
                              "level": "DEBUG",
                              "module_path": "apollo_router::services::subgraph_service",
                              "fields": {
                                "names": []
                              }
                            }
                          },
                          "children": {}
                        },
                        "apollo_router::services::subgraph_service::parse_subgraph_response": {
                          "name": "apollo_router::services::subgraph_service::parse_subgraph_response",
                          "record": {
                            "entries": [],
                            "metadata": {
                              "name": "parse_subgraph_response",
                              "target": "apollo_router::services::subgraph_service",
                              "level": "DEBUG",
                              "module_path": "apollo_router::services::subgraph_service",
                              "fields": {
                                "names": []
                              }
                            }
                          },
                          "children": {}
                        }
                      }
                    },
                    "apollo_router::query_planner::fetch::response_insert": {
                      "name": "apollo_router::query_planner::fetch::response_insert",
                      "record": {
                        "entries": [],
                        "metadata": {
                          "name": "response_insert",
                          "target": "apollo_router::query_planner::fetch",
                          "level": "DEBUG",
                          "module_path": "apollo_router::query_planner::fetch",
                          "fields": {
                            "names": []
                          }
                        }
                      },
                      "children": {}
                    }
                  }
                }
              }
            },
            "apollo_router::services::execution_service::format_response": {
              "name": "apollo_router::services::execution_service::format_response",
              "record": {
                "entries": [],
                "metadata": {
                  "name": "format_response",
                  "target": "apollo_router::services::execution_service",
                  "level": "DEBUG",
                  "module_path": "apollo_router::services::execution_service",
                  "fields": {
                    "names": []
                  }
                }
              },
              "children": {}
            }
          }
        }
      }
    }
  }
}<|MERGE_RESOLUTION|>--- conflicted
+++ resolved
@@ -39,27 +39,7 @@
           ],
           [
             "otel.kind",
-<<<<<<< HEAD
-            "internal"
-=======
             "INTERNAL"
-          ],
-          [
-            "apollo_private.field_level_instrumentation_ratio",
-            0.0
-          ],
-          [
-            "apollo_private.graphql.variables",
-            "{\"reviewsForAuthorAuthorId\":\"\",\"topProductsFirst\":\"\"}"
-          ],
-          [
-            "apollo_private.http.request_headers",
-            "{\"content-type\":[\"\"]}"
-          ],
-          [
-            "apollo_private.operation_signature",
-            "# -\n{topProducts{name name}}"
->>>>>>> 9313771b
           ]
         ],
         "metadata": {
@@ -101,8 +81,7 @@
               ],
               [
                 "otel.kind",
-<<<<<<< HEAD
-                "internal"
+                "INTERNAL"
               ],
               [
                 "apollo_private.field_level_instrumentation_ratio",
@@ -119,9 +98,6 @@
               [
                 "apollo_private.operation_signature",
                 "# -\n{topProducts{name name}}"
-=======
-                "INTERNAL"
->>>>>>> 9313771b
               ]
             ],
             "metadata": {
@@ -176,7 +152,6 @@
                   }
                 }
               },
-<<<<<<< HEAD
               "children": {
                 "apollo_router::query_planner::bridge_query_planner::parse_query": {
                   "name": "apollo_router::query_planner::bridge_query_planner::parse_query",
@@ -184,7 +159,7 @@
                     "entries": [
                       [
                         "otel.kind",
-                        "internal"
+                        "INTERNAL"
                       ]
                     ],
                     "metadata": {
@@ -201,34 +176,6 @@
                   },
                   "children": {}
                 }
-=======
-              "children": {}
-            }
-          }
-        },
-        "apollo_router::plugins::telemetry::execution": {
-          "name": "apollo_router::plugins::telemetry::execution",
-          "record": {
-            "entries": [
-              [
-                "otel.kind",
-                "INTERNAL"
-              ],
-              [
-                "message",
-                "dropping telemetry..."
-              ]
-            ],
-            "metadata": {
-              "name": "execution",
-              "target": "apollo_router::plugins::telemetry",
-              "level": "INFO",
-              "module_path": "apollo_router::plugins::telemetry",
-              "fields": {
-                "names": [
-                  "otel.kind"
-                ]
->>>>>>> 9313771b
               }
             },
             "apollo_router::plugins::telemetry::execution": {
@@ -263,20 +210,15 @@
                     "entries": [
                       [
                         "otel.kind",
-                        "internal"
+                        "INTERNAL"
                       ],
                       [
                         "apollo.subgraph.name",
                         "products"
                       ],
                       [
-<<<<<<< HEAD
                         "apollo_private.sent_time_offset",
                         0
-=======
-                        "otel.kind",
-                        "INTERNAL"
->>>>>>> 9313771b
                       ]
                     ],
                     "metadata": {
@@ -315,21 +257,8 @@
                       "record": {
                         "entries": [
                           [
-<<<<<<< HEAD
                             "apollo.subgraph.name",
                             "products"
-=======
-                            "otel.kind",
-                            "CLIENT"
-                          ],
-                          [
-                            "net.peer.name",
-                            "products.demo.starstuff.dev"
-                          ],
-                          [
-                            "net.peer.port",
-                            "443"
->>>>>>> 9313771b
                           ],
                           [
                             "graphql.document",
@@ -341,7 +270,7 @@
                           ],
                           [
                             "otel.kind",
-                            "internal"
+                            "INTERNAL"
                           ]
                         ],
                         "metadata": {
@@ -383,7 +312,7 @@
                             "entries": [
                               [
                                 "otel.kind",
-                                "client"
+                                "CLIENT"
                               ],
                               [
                                 "net.peer.name",

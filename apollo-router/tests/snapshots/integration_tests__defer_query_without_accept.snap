--- conflicted
+++ resolved
@@ -2,17 +2,4 @@
 source: apollo-router/tests/integration_tests.rs
 expression: "std::str::from_utf8(first.to_vec().as_slice()).unwrap()"
 ---
-<<<<<<< HEAD
-{"errors":[{"message":"the router received a query with the @defer directive but the client does not accept multipart/mixed HTTP responses. To enable @defer support, add the HTTP header 'Accept: multipart/mixed; deferSpec=20220824'"}]}
-=======
-{
-  "errors": [
-    {
-      "message": "the router received a query with the @defer directive but the client does not accept multipart/mixed HTTP responses. To enable @defer support, add the HTTP header 'Accept: multipart/mixed; deferSpec=20220824'",
-      "extensions": {
-        "code": "DEFER_BAD_HEADER"
-      }
-    }
-  ]
-}
->>>>>>> 4b6f62a4
+{"errors":[{"message":"the router received a query with the @defer directive but the client does not accept multipart/mixed HTTP responses. To enable @defer support, add the HTTP header 'Accept: multipart/mixed; deferSpec=20220824'","extensions":{"code":"DEFER_BAD_HEADER"}}]}
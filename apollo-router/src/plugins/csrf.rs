--- conflicted
+++ resolved
@@ -99,19 +99,9 @@
     }
 
     fn router_service(
-<<<<<<< HEAD
         &self,
-        service: BoxService<
-            RouterRequest,
-            RouterResponse<BoxStream<'static, ResponseBody>>,
-            BoxError,
-        >,
-    ) -> BoxService<RouterRequest, RouterResponse<BoxStream<'static, ResponseBody>>, BoxError> {
-=======
-        &mut self,
         service: BoxService<RouterRequest, RouterResponse<BoxStream<'static, Response>>, BoxError>,
     ) -> BoxService<RouterRequest, RouterResponse<BoxStream<'static, Response>>, BoxError> {
->>>>>>> b98477ef
         if !self.config.unsafe_disabled {
             let required_headers = self.config.required_headers.clone();
             ServiceBuilder::new()

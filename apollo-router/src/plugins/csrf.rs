//! Cross Site Request Forgery (CSRF) plugin.
use std::ops::ControlFlow;

use http::header;
use http::HeaderMap;
use http::StatusCode;
use schemars::JsonSchema;
use serde::Deserialize;
use tower::BoxError;
use tower::ServiceBuilder;
use tower::ServiceExt;

use crate::layers::ServiceBuilderExt;
use crate::plugin::Plugin;
use crate::plugin::PluginInit;
use crate::register_plugin;
use crate::services::supergraph;
use crate::SupergraphResponse;

/// CSRF Configuration.
#[derive(Deserialize, Debug, Clone, JsonSchema)]
#[serde(deny_unknown_fields)]
pub(crate) struct CSRFConfig {
    /// The CSRF plugin is enabled by default;
    /// set unsafe_disabled = true to disable the plugin behavior
    /// Note that setting this to true is deemed unsafe.
    /// See <https://developer.mozilla.org/en-US/docs/Glossary/CSRF>.
    #[serde(default)]
    unsafe_disabled: bool,
    /// Override the headers to check for by setting
    /// custom_headers
    /// Note that if you set required_headers here,
    /// you may also want to have a look at your `CORS` configuration,
    /// and make sure you either:
    /// - did not set any `allow_headers` list (so it defaults to `mirror_request`)
    /// - added your required headers to the allow_headers list, as shown in the
    /// `examples/cors-and-csrf/custom-headers.router.yaml` files.
    #[serde(default = "apollo_custom_preflight_headers")]
    required_headers: Vec<String>,
}

fn apollo_custom_preflight_headers() -> Vec<String> {
    vec![
        "x-apollo-operation-name".to_string(),
        "apollo-require-preflight".to_string(),
    ]
}

impl Default for CSRFConfig {
    fn default() -> Self {
        Self {
            unsafe_disabled: false,
            required_headers: apollo_custom_preflight_headers(),
        }
    }
}

static NON_PREFLIGHTED_CONTENT_TYPES: &[&str] = &[
    "application/x-www-form-urlencoded",
    "multipart/form-data",
    "text/plain",
];

/// The Csrf plugin makes sure any request received would have been preflighted if it was sent by a browser.
///
/// Quoting the [great apollo server comment](
/// https://github.com/apollographql/apollo-server/blob/12bf5fc8ef305caa6a8848e37f862d32dae5957f/packages/server/src/preventCsrf.ts#L26):
///
/// We don't want random websites to be able to execute actual GraphQL operations
/// from a user's browser unless our CORS policy supports it. It's not good
/// enough just to ensure that the browser can't read the response from the
/// operation; we also want to prevent CSRF, where the attacker can cause side
/// effects with an operation or can measure the timing of a read operation. Our
/// goal is to ensure that we don't run the context function or execute the
/// GraphQL operation until the browser has evaluated the CORS policy, which
/// means we want all operations to be pre-flighted. We can do that by only
/// processing operations that have at least one header set that appears to be
/// manually set by the JS code rather than by the browser automatically.
///
/// POST requests generally have a content-type `application/json`, which is
/// sufficient to trigger preflighting. So we take extra care with requests that
/// specify no content-type or that specify one of the three non-preflighted
/// content types. For those operations, we require (if this feature is enabled)
/// one of a set of specific headers to be set. By ensuring that every operation
/// either has a custom content-type or sets one of these headers, we know we
/// won't execute operations at the request of origins who our CORS policy will
/// block.
#[derive(Debug, Clone)]
pub(crate) struct Csrf {
    config: CSRFConfig,
}

#[async_trait::async_trait]
impl Plugin for Csrf {
    type Config = CSRFConfig;

    async fn new(init: PluginInit<Self::Config>) -> Result<Self, BoxError> {
        Ok(Csrf {
            config: init.config,
        })
    }

    fn supergraph_service(&self, service: supergraph::BoxService) -> supergraph::BoxService {
        if !self.config.unsafe_disabled {
            let required_headers = self.config.required_headers.clone();
            ServiceBuilder::new()
                .checkpoint(move |req: supergraph::Request| {
                    if is_preflighted(&req, required_headers.as_slice()) {
                        tracing::trace!("request is preflighted");
                        Ok(ControlFlow::Continue(req))
                    } else {
                        tracing::trace!("request is not preflighted");
                        let error = crate::error::Error::builder().message(
                            format!(
                                "This operation has been blocked as a potential Cross-Site Request Forgery (CSRF). \
                                Please either specify a 'content-type' header (with a mime-type that is not one of {}) \
                                or provide one of the following headers: {}", 
                                NON_PREFLIGHTED_CONTENT_TYPES.join(", "),
                                required_headers.join(", ")
                            ))
                            .extension_code("CSRF_ERROR")
                            .build();
                        let res = SupergraphResponse::builder()
                            .error(error)
                            .status_code(StatusCode::BAD_REQUEST)
                            .context(req.context)
                            .build()?;
                        Ok(ControlFlow::Break(res))
                    }
                })
                .service(service)
                .boxed()
        } else {
            service
        }
    }
}

// A `preflighted` request is the opposite of a `simple` request.
//
// A simple request is a request that satisfies the three predicates below:
// - Has method `GET` `POST` or `HEAD` (which turns out to be the three methods our web server allows)
// - If content-type is set, it must be with a mime type that is application/x-www-form-urlencoded OR multipart/form-data OR text/plain
// - The only headers added by javascript code are part of the cors safelisted request headers (Accept,Accept-Language,Content-Language,Content-Type, and simple Range
//
// Given the first step is covered in our web browser, we'll take care of the two other steps below:
fn is_preflighted(req: &supergraph::Request, required_headers: &[String]) -> bool {
    let headers = req.supergraph_request.headers();
    content_type_requires_preflight(headers)
        || recommended_header_is_provided(headers, required_headers)
}

// Part two of the algorithm above:
// If content-type is set, it must be with a mime type that is application/x-www-form-urlencoded OR multipart/form-data OR text/plain
// The details of the algorithm are covered in the fetch specification https://fetch.spec.whatwg.org/#cors-safelisted-request-header
//
// content_type_requires_preflight will thus return true if
// the header value is !(`application/x-www-form-urlencoded` || `multipart/form-data` || `text/plain`)
fn content_type_requires_preflight(headers: &HeaderMap) -> bool {
    let joined_content_type_header_value = if let Ok(combined_headers) = headers
        .get_all(header::CONTENT_TYPE)
        .iter()
        .map(|header_value| {
            // The mime type parser we're using is a bit askew,
            // so we're going to perform a bit of trimming, and character replacement
            // before we combine the header values
            // https://github.com/apollographql/router/pull/1006#discussion_r869777439
            header_value
                .to_str()
                .map(|as_str| as_str.trim().replace('\u{0009}', "\u{0020}")) // replace tab with space
        })
        .collect::<Result<Vec<_>, _>>()
    {
        // https://fetch.spec.whatwg.org/#concept-header-list-combine
        combined_headers.join("\u{002C}\u{0020}") // ', '
    } else {
        // We couldn't parse a header value, let's err on the side of caution here
        return false;
    };

    if let Ok(mime_type) = joined_content_type_header_value.parse::<mime::Mime>() {
        !NON_PREFLIGHTED_CONTENT_TYPES.contains(&mime_type.essence_str())
    } else {
        // If we get here, this means that we couldn't parse the content-type value into
        // a valid mime type... which would be safe enough for us to assume preflight was triggered if the `mime`
        // crate followed the fetch specification, but it unfortunately doesn't (see comment above).
        //
        // Better safe than sorry, we will claim we don't have solid enough reasons
        // to believe the request will have triggered preflight
        false
    }
}

// Part three of the algorithm described above:
// The only headers added by javascript code are part of the cors safelisted request headers (Accept,Accept-Language,Content-Language,Content-Type, and simple Range
//
// It would be pretty hard for us to keep track of the headers browser send themselves,
// and the ones that were explicitely added by a javascript client (and have thus triggered preflight).
// so we will do the oposite:
// We hereby challenge any client to provide one of the required_headers.
// Browsers definitely will not add any "x-apollo-operation-name" or "apollo-require-preflight" to every request anytime soon,
// which means if the header is present, javascript has added it, and the browser will have triggered preflight.
fn recommended_header_is_provided(headers: &HeaderMap, required_headers: &[String]) -> bool {
    required_headers
        .iter()
        .any(|header| headers.get(header).is_some())
}

register_plugin!("apollo", "csrf", Csrf);

#[cfg(test)]
mod csrf_tests {
    use std::sync::Arc;

    use crate::configuration;
    use crate::plugin::PluginInit;
    #[tokio::test]
    async fn plugin_registered() {
        crate::plugin::plugins()
            .find(|factory| factory.name == "apollo.csrf")
            .expect("Plugin not found")
            .create_instance_without_schema(
                &serde_json::json!({ "unsafe_disabled": true }),
                Arc::new(configuration::Configuration::default()),
            )
            .await
            .unwrap();

        crate::plugin::plugins()
            .find(|factory| factory.name == "apollo.csrf")
            .expect("Plugin not found")
            .create_instance_without_schema(
                &serde_json::json!({}),
                Arc::new(configuration::Configuration::default()),
            )
            .await
            .unwrap();
    }

    use http::header::CONTENT_TYPE;
    use mime::APPLICATION_JSON;
    use serde_json_bytes::json;
    use tower::ServiceExt;

    use super::*;
    use crate::plugin::test::MockSupergraphService;

    #[tokio::test]
    async fn it_lets_preflighted_request_pass_through() {
        let config = CSRFConfig::default();
        let with_preflight_content_type = supergraph::Request::fake_builder()
            .header(CONTENT_TYPE, APPLICATION_JSON.essence_str())
            .build()
            .unwrap();
        assert_accepted(config.clone(), with_preflight_content_type).await;

        let with_preflight_header = supergraph::Request::fake_builder()
            .header("apollo-require-preflight", "this-is-a-test")
            .build()
            .unwrap();
        assert_accepted(config, with_preflight_header).await;
    }

    #[tokio::test]
    async fn it_rejects_non_preflighted_headers_request() {
        let config = CSRFConfig::default();
        let mut non_preflighted_request = supergraph::Request::fake_builder().build().unwrap();
        // fake_builder defaults to `Content-Type: application/json`,
        // specifically to avoid the case we’re testing here.
        non_preflighted_request
            .supergraph_request
            .headers_mut()
            .remove("content-type");
        assert_rejected(config, non_preflighted_request).await
    }

    #[tokio::test]
    async fn it_rejects_non_preflighted_content_type_request() {
        let config = CSRFConfig::default();
        let non_preflighted_request = supergraph::Request::fake_builder()
            .header(CONTENT_TYPE, "text/plain")
            .build()
            .unwrap();
        assert_rejected(config.clone(), non_preflighted_request).await;

        let non_preflighted_request = supergraph::Request::fake_builder()
            .header(CONTENT_TYPE, "text/plain; charset=utf8")
            .build()
            .unwrap();
        assert_rejected(config, non_preflighted_request).await;
    }

    #[tokio::test]
    async fn it_accepts_non_preflighted_headers_request_when_plugin_is_disabled() {
        let config = CSRFConfig {
            unsafe_disabled: true,
            ..Default::default()
        };
        let non_preflighted_request = supergraph::Request::fake_builder().build().unwrap();
        assert_accepted(config, non_preflighted_request).await
    }

    async fn assert_accepted(config: CSRFConfig, request: supergraph::Request) {
        let mut mock_service = MockSupergraphService::new();
        mock_service.expect_call().times(1).returning(move |_| {
            Ok(SupergraphResponse::fake_builder()
                .data(json!({ "test": 1234_u32 }))
                .build()
                .unwrap())
        });

        let service_stack = Csrf::new(PluginInit::fake_builder().config(config).build())
            .await
            .unwrap()
            .supergraph_service(mock_service.boxed());
        let res = service_stack
            .oneshot(request)
            .await
            .unwrap()
            .next_response()
            .await
            .unwrap();

        assert_eq!(res.errors, []);
        assert_eq!(res.data.unwrap(), json!({ "test": 1234_u32 }));
    }

<<<<<<< HEAD
    async fn assert_rejected(config: CSRFConfig, request: SupergraphRequest) {
        let service_stack = Csrf::new(PluginInit::fake_builder().config(config).build())
=======
    async fn assert_rejected(config: CSRFConfig, request: supergraph::Request) {
        let service_stack = Csrf::new(PluginInit::new(config, Default::default()))
>>>>>>> 23be92dc
            .await
            .unwrap()
            .supergraph_service(MockSupergraphService::new().boxed());
        let res = service_stack
            .oneshot(request)
            .await
            .unwrap()
            .next_response()
            .await
            .unwrap();

        assert_eq!(
            1,
            res.errors.len(),
            "expected one(1) error in the SupergraphResponse, found {}\n{:?}",
            res.errors.len(),
            res.errors
        );
        assert_eq!(res.errors[0].message, "This operation has been blocked as a potential Cross-Site Request Forgery (CSRF). \
                Please either specify a 'content-type' header \
                (with a mime-type that is not one of application/x-www-form-urlencoded, multipart/form-data, text/plain) \
                or provide one of the following headers: x-apollo-operation-name, apollo-require-preflight");
    }
}<|MERGE_RESOLUTION|>--- conflicted
+++ resolved
@@ -221,7 +221,7 @@
             .expect("Plugin not found")
             .create_instance_without_schema(
                 &serde_json::json!({ "unsafe_disabled": true }),
-                Arc::new(configuration::Configuration::default()),
+                Arc::default(),
             )
             .await
             .unwrap();
@@ -229,10 +229,7 @@
         crate::plugin::plugins()
             .find(|factory| factory.name == "apollo.csrf")
             .expect("Plugin not found")
-            .create_instance_without_schema(
-                &serde_json::json!({}),
-                Arc::new(configuration::Configuration::default()),
-            )
+            .create_instance_without_schema(&serde_json::json!({}), Arc::default())
             .await
             .unwrap();
     }
@@ -325,13 +322,8 @@
         assert_eq!(res.data.unwrap(), json!({ "test": 1234_u32 }));
     }
 
-<<<<<<< HEAD
-    async fn assert_rejected(config: CSRFConfig, request: SupergraphRequest) {
+    async fn assert_rejected(config: CSRFConfig, request: supergraph::Request) {
         let service_stack = Csrf::new(PluginInit::fake_builder().config(config).build())
-=======
-    async fn assert_rejected(config: CSRFConfig, request: supergraph::Request) {
-        let service_stack = Csrf::new(PluginInit::new(config, Default::default()))
->>>>>>> 23be92dc
             .await
             .unwrap()
             .supergraph_service(MockSupergraphService::new().boxed());

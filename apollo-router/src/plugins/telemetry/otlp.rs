//! Shared configuration for Otlp tracing and metrics.
use std::collections::HashMap;
use std::time::Duration;

use indexmap::map::Entry;
use indexmap::IndexMap;
use opentelemetry_otlp::HttpExporterBuilder;
use opentelemetry_otlp::TonicExporterBuilder;
use opentelemetry_otlp::WithExportConfig;
use schemars::JsonSchema;
use serde::Deserialize;
use serde::Deserializer;
use serde::Serialize;
use serde_json::Value;
use tonic::metadata::MetadataMap;
use tonic::transport::ClientTlsConfig;
use tower::BoxError;
use url::Url;

use crate::plugins::telemetry::config::GenericWith;
use crate::plugins::telemetry::tracing::parse_url_for_endpoint;

#[derive(Debug, Clone, Deserialize, Serialize, JsonSchema)]
#[serde(deny_unknown_fields)]
pub(crate) struct Config {
    #[serde(deserialize_with = "deser_endpoint")]
    #[schemars(with = "String")]
    pub(crate) endpoint: Endpoint,
    pub(crate) protocol: Option<Protocol>,

    #[serde(deserialize_with = "humantime_serde::deserialize", default)]
    #[schemars(with = "String", default)]
    pub(crate) timeout: Option<Duration>,
    pub(crate) grpc: Option<GrpcExporter>,
    pub(crate) http: Option<HttpExporter>,
}

impl Config {
    pub(crate) fn exporter<T: From<HttpExporterBuilder> + From<TonicExporterBuilder>>(
        &self,
    ) -> Result<T, BoxError> {
        let endpoint = match (self.endpoint.clone(), &self.protocol) {
            // # https://github.com/apollographql/router/issues/2036
            // Opentelemetry rust incorrectly defaults to https
            // This will override the defaults to that of the spec
            // https://github.com/open-telemetry/opentelemetry-specification/blob/main/specification/protocol/exporter.md
            (Endpoint::Default(_), Some(Protocol::Http)) => {
                Some(Url::parse("http://localhost:4318").expect("default url is valid"))
            }
            // Default is GRPC
            (Endpoint::Default(_), _) => {
                Some(Url::parse("http://localhost:4317").expect("default url is valid"))
            }
            (Endpoint::Url(s), _) => Some(s),
        };
        match self.protocol.clone().unwrap_or_default() {
            Protocol::Grpc => {
                let grpc = self.grpc.clone().unwrap_or_default();
                let exporter = opentelemetry_otlp::new_exporter()
                    .tonic()
                    .with_env()
                    .with(&self.timeout, |b, t| b.with_timeout(*t))
                    .with(&endpoint, |b, e| b.with_endpoint(e.as_str()))
<<<<<<< HEAD
                    .try_with(&grpc.tls_config.maybe(endpoint), |b, t| {
=======
                    .try_with(&grpc.tls_config.defaulted(endpoint.as_ref()), |b, t| {
>>>>>>> 6b2bd9fe
                        Ok(b.with_tls_config(t.try_into()?))
                    })?
                    .with(&grpc.metadata, |b, m| b.with_metadata(m.clone()))
                    .into();
                Ok(exporter)
            }
            Protocol::Http => {
                let http = self.http.clone().unwrap_or_default();
                let exporter = opentelemetry_otlp::new_exporter()
                    .http()
                    .with_env()
                    .with(&self.timeout, |b, t| b.with_timeout(*t))
                    .with(&endpoint, |b, e| b.with_endpoint(e.as_str()))
                    .with(&http.headers, |b, h| b.with_headers(h.clone()))
                    .into();

                Ok(exporter)
            }
        }
    }
}

#[derive(Debug, Clone, PartialEq, Deserialize, Serialize, JsonSchema)]
#[serde(deny_unknown_fields, rename_all = "snake_case", untagged)]
pub(crate) enum Endpoint {
    Default(EndpointDefault),
    Url(Url),
}

fn deser_endpoint<'de, D>(deserializer: D) -> Result<Endpoint, D::Error>
where
    D: Deserializer<'de>,
{
    let s = String::deserialize(deserializer)?;
    if s == "default" {
        return Ok(Endpoint::Default(EndpointDefault::Default));
    }

    let url = parse_url_for_endpoint(s).map_err(serde::de::Error::custom)?;

    Ok(Endpoint::Url(url))
}

#[derive(Debug, Clone, PartialEq, Deserialize, Serialize, JsonSchema)]
#[serde(deny_unknown_fields, rename_all = "snake_case")]
pub(crate) enum EndpointDefault {
    Default,
}

#[derive(Debug, Clone, Deserialize, Serialize, Default, JsonSchema)]
#[serde(deny_unknown_fields)]
pub(crate) struct HttpExporter {
    pub(crate) headers: Option<HashMap<String, String>>,
}

#[derive(Debug, Clone, Deserialize, Serialize, Default, JsonSchema)]
#[serde(deny_unknown_fields)]
pub(crate) struct GrpcExporter {
    #[serde(flatten)]
    pub(crate) tls_config: TlsConfig,
    #[serde(
        deserialize_with = "metadata_map_serde::deserialize",
        serialize_with = "metadata_map_serde::serialize",
        default
    )]
    #[schemars(schema_with = "option_metadata_map", default)]
    pub(crate) metadata: Option<MetadataMap>,
}

fn option_metadata_map(gen: &mut schemars::gen::SchemaGenerator) -> schemars::schema::Schema {
    Option::<HashMap<String, Value>>::json_schema(gen)
}

#[derive(Debug, Clone, Default, Deserialize, Serialize, JsonSchema, Eq, PartialEq)]
#[serde(deny_unknown_fields)]
pub(crate) struct TlsConfig {
    domain_name: Option<String>,
    ca: Option<String>,
    cert: Option<String>,
    key: Option<String>,
}

impl TlsConfig {
    // Return a TlsConfig if it has something actually set.
<<<<<<< HEAD
    pub(crate) fn maybe(mut self, endpoint: Option<&Url>) -> Option<TlsConfig> {
        if let Some(endpoint) = endpoint {
            if self.domain_name.is_none() {
                self.domain_name = endpoint.host_str().map(|s| s.to_string())
=======
    pub(crate) fn defaulted(mut self, endpoint: Option<&Url>) -> Option<TlsConfig> {
        if let Some(endpoint) = endpoint {
            if self.domain_name.is_none() {
                // If the URL contains the https scheme then default the tls config to use the domain from the URL. We know it's TLS.
                // If the URL contains no scheme and the port is 443 emit a warning suggesting that they may have forgotten to configure TLS domain.
                if endpoint.scheme() == "https" {
                    self.domain_name = endpoint.host_str().map(|s| s.to_string())
                } else if endpoint.port() == Some(443) && endpoint.scheme() != "http" {
                    tracing::warn!("telemetry otlp exporter has been configured with port 443 but TLS domain has not been set. This is likely a configuration error")
                }
>>>>>>> 6b2bd9fe
            }
        }

        if self.ca.is_some()
            || self.key.is_some()
            || self.cert.is_some()
            || self.domain_name.is_some()
        {
            Some(self)
        } else {
            None
        }
    }
}

impl TryFrom<&TlsConfig> for tonic::transport::channel::ClientTlsConfig {
    type Error = BoxError;

    fn try_from(config: &TlsConfig) -> Result<ClientTlsConfig, Self::Error> {
        ClientTlsConfig::new()
            .with(&config.domain_name, |b, d| b.domain_name(d))
            .try_with(&config.ca, |b, c| {
                Ok(b.ca_certificate(tonic::transport::Certificate::from_pem(c)))
            })?
            .try_with(
                &config.cert.clone().zip(config.key.clone()),
                |b, (cert, key)| Ok(b.identity(tonic::transport::Identity::from_pem(cert, key))),
            )
    }
}

#[derive(Debug, Clone, Deserialize, Serialize, JsonSchema)]
#[serde(deny_unknown_fields, rename_all = "snake_case")]
pub(crate) enum Protocol {
    Grpc,
    Http,
}

impl Default for Protocol {
    fn default() -> Self {
        Protocol::Grpc
    }
}

mod metadata_map_serde {
    use tonic::metadata::KeyAndValueRef;
    use tonic::metadata::MetadataKey;

    use super::*;

    pub(crate) fn serialize<S>(map: &Option<MetadataMap>, serializer: S) -> Result<S::Ok, S::Error>
    where
        S: serde::ser::Serializer,
    {
        if map.as_ref().map(|x| x.is_empty()).unwrap_or(true) {
            return serializer.serialize_none();
        }

        let mut serializable_format: IndexMap<&str, Vec<&str>> = IndexMap::new();

        for key_and_value in map.iter().flat_map(|x| x.iter()) {
            match key_and_value {
                KeyAndValueRef::Ascii(key, value) => {
                    match serializable_format.entry(key.as_str()) {
                        Entry::Vacant(values) => {
                            values.insert(vec![value.to_str().unwrap()]);
                        }
                        Entry::Occupied(mut values) => {
                            values.get_mut().push(value.to_str().unwrap())
                        }
                    }
                }
                KeyAndValueRef::Binary(_, _) => todo!(),
            };
        }

        serializable_format.serialize(serializer)
    }

    pub(crate) fn deserialize<'de, D>(deserializer: D) -> Result<Option<MetadataMap>, D::Error>
    where
        D: serde::de::Deserializer<'de>,
    {
        let serializable_format: IndexMap<String, Vec<String>> =
            Deserialize::deserialize(deserializer)?;

        if serializable_format.is_empty() {
            return Ok(None);
        }

        let mut map = MetadataMap::new();

        for (key, values) in serializable_format.into_iter() {
            let key = MetadataKey::from_bytes(key.as_bytes()).unwrap();
            for value in values {
                map.append(key.clone(), value.parse().unwrap());
            }
        }

        Ok(Some(map))
    }

    #[cfg(test)]
    mod tests {
        use super::*;

        #[test]
        fn serialize_metadata_map() {
            let mut map = MetadataMap::new();
            map.append("foo", "bar".parse().unwrap());
            map.append("foo", "baz".parse().unwrap());
            map.append("bar", "foo".parse().unwrap());
            let mut buffer = Vec::new();
            let mut ser = serde_yaml::Serializer::new(&mut buffer);
            serialize(&Some(map), &mut ser).unwrap();
            insta::assert_snapshot!(std::str::from_utf8(&buffer).unwrap());
            let de = serde_yaml::Deserializer::from_slice(&buffer);
            deserialize(de).unwrap();
        }
    }
}

#[cfg(test)]
mod tests {
    use super::*;

    #[test]
    fn endpoint_configuration() {
        let config: Config = serde_yaml::from_str("endpoint: default").unwrap();
        assert_eq!(config.endpoint, Endpoint::Default(EndpointDefault::Default));

        let config: Config = serde_yaml::from_str("endpoint: collector:1234").unwrap();
        assert_eq!(
            config.endpoint,
            Endpoint::Url(Url::parse("http://collector:1234").unwrap())
        );

        let config: Config = serde_yaml::from_str("endpoint: https://collector:1234").unwrap();
        assert_eq!(
            config.endpoint,
            Endpoint::Url(Url::parse("https://collector:1234").unwrap())
        );

        let config: Config = serde_yaml::from_str("endpoint: 127.0.0.1:1234").unwrap();
        assert_eq!(
            config.endpoint,
            Endpoint::Url(Url::parse("http://127.0.0.1:1234").unwrap())
        );
    }

    #[test]
    fn endpoint_grpc_defaulting_no_scheme() {
        let url = Url::parse("api.apm.com:433").unwrap();
        let tls = TlsConfig::default().defaulted(Some(&url));
        assert_eq!(tls, None);
    }

    #[test]
    fn default_endpoint() {
        let tls = TlsConfig::default().defaulted(None);
        assert_eq!(tls, None);
    }

    #[test]
    fn endpoint_grpc_defaulting_scheme() {
        let url = Url::parse("https://api.apm.com:433").unwrap();
        let tls = TlsConfig::default().defaulted(Some(&url));
        assert_eq!(
            tls,
            Some(TlsConfig {
                domain_name: url.domain().map(|d| d.to_string()),
                ca: None,
                cert: None,
                key: None
            })
        );
    }

    #[test]
    fn endpoint_grpc_defaulting_no_endpoint() {
        let tls = TlsConfig::default().defaulted(None);
        assert_eq!(tls, None);
    }

    #[test]
    fn endpoint_grpc_explicit_domain() {
        let url = Url::parse("https://api.apm.com:433").unwrap();
        let tls = TlsConfig {
            domain_name: Some("foo.bar".to_string()),
            ..Default::default()
        }
        .defaulted(Some(&url));
        assert_eq!(
            tls,
            Some(TlsConfig {
                domain_name: Some("foo.bar".to_string()),
                ca: None,
                cert: None,
                key: None
            })
        );
    }
}<|MERGE_RESOLUTION|>--- conflicted
+++ resolved
@@ -61,11 +61,7 @@
                     .with_env()
                     .with(&self.timeout, |b, t| b.with_timeout(*t))
                     .with(&endpoint, |b, e| b.with_endpoint(e.as_str()))
-<<<<<<< HEAD
-                    .try_with(&grpc.tls_config.maybe(endpoint), |b, t| {
-=======
                     .try_with(&grpc.tls_config.defaulted(endpoint.as_ref()), |b, t| {
->>>>>>> 6b2bd9fe
                         Ok(b.with_tls_config(t.try_into()?))
                     })?
                     .with(&grpc.metadata, |b, m| b.with_metadata(m.clone()))
@@ -150,12 +146,6 @@
 
 impl TlsConfig {
     // Return a TlsConfig if it has something actually set.
-<<<<<<< HEAD
-    pub(crate) fn maybe(mut self, endpoint: Option<&Url>) -> Option<TlsConfig> {
-        if let Some(endpoint) = endpoint {
-            if self.domain_name.is_none() {
-                self.domain_name = endpoint.host_str().map(|s| s.to_string())
-=======
     pub(crate) fn defaulted(mut self, endpoint: Option<&Url>) -> Option<TlsConfig> {
         if let Some(endpoint) = endpoint {
             if self.domain_name.is_none() {
@@ -166,7 +156,6 @@
                 } else if endpoint.port() == Some(443) && endpoint.scheme() != "http" {
                     tracing::warn!("telemetry otlp exporter has been configured with port 443 but TLS domain has not been set. This is likely a configuration error")
                 }
->>>>>>> 6b2bd9fe
             }
         }
 

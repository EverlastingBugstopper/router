--- conflicted
+++ resolved
@@ -123,11 +123,8 @@
 // Tracing consts
 pub(crate) const SUPERGRAPH_SPAN_NAME: &str = "supergraph";
 pub(crate) const SUBGRAPH_SPAN_NAME: &str = "subgraph";
-<<<<<<< HEAD
 pub(crate) const ROUTER_SPAN_NAME: &str = "router";
-=======
 pub(crate) const EXECUTION_SPAN_NAME: &str = "execution";
->>>>>>> 9313771b
 const CLIENT_NAME: &str = "apollo_telemetry::client_name";
 const CLIENT_VERSION: &str = "apollo_telemetry::client_version";
 const ATTRIBUTES: &str = "apollo_telemetry::metrics_attributes";
@@ -240,7 +237,7 @@
                     "http.route" = %router_request.uri(),
                     "http.flavor" = ?router_request.version(),
                     "trace_id" = %trace_id,
-                    "otel.kind" = %SpanKind::Internal
+                    "otel.kind" = "INTERNAL"
                 )
             })
             .map_future(|fut| {
@@ -252,19 +249,13 @@
 
                     span.record(
                         "apollo_private.duration_ns",
-                        &(start.elapsed().as_nanos() as i64),
+                        start.elapsed().as_nanos() as i64,
                     );
                     if let Ok(res) = &result {
                         if res.response.status() >= StatusCode::BAD_REQUEST {
-                            span.record(
-                                "otel.status_code",
-                                &opentelemetry::trace::StatusCode::Error.as_str(),
-                            );
+                            span.record("otel.status_code", "Error");
                         } else {
-                            span.record(
-                                "otel.status_code",
-                                &opentelemetry::trace::StatusCode::Ok.as_str(),
-                            );
+                            span.record("otel.status_code", "Ok");
                         }
                     }
                     result

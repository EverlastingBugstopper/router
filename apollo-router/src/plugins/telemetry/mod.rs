//! Telemetry plugin.
// With regards to ELv2 licensing, this entire file is license key functionality
use std::collections::BTreeMap;
use std::collections::HashMap;
use std::error::Error as Errors;
use std::fmt;
use std::sync::atomic::AtomicU8;
use std::sync::atomic::Ordering;
use std::sync::mpsc;
use std::sync::Arc;
use std::time::Duration;
use std::time::Instant;

use ::tracing::field;
use ::tracing::info_span;
#[cfg(not(feature = "console"))]
use ::tracing::subscriber::set_global_default;
use ::tracing::Span;
use ::tracing::Subscriber;
use axum::headers::HeaderName;
use futures::future::ready;
use futures::future::BoxFuture;
use futures::stream::once;
use futures::FutureExt;
use futures::StreamExt;
use http::header;
use http::HeaderMap;
use http::HeaderValue;
use http::StatusCode;
use multimap::MultiMap;
use once_cell::sync::OnceCell;
use opentelemetry::global;
use opentelemetry::propagation::text_map_propagator::FieldIter;
use opentelemetry::propagation::Extractor;
use opentelemetry::propagation::Injector;
use opentelemetry::propagation::TextMapPropagator;
use opentelemetry::sdk::propagation::BaggagePropagator;
use opentelemetry::sdk::propagation::TextMapCompositePropagator;
use opentelemetry::sdk::propagation::TraceContextPropagator;
use opentelemetry::sdk::trace::Builder;
use opentelemetry::trace::SpanContext;
use opentelemetry::trace::SpanId;
use opentelemetry::trace::SpanKind;
use opentelemetry::trace::TraceContextExt;
use opentelemetry::trace::TraceFlags;
use opentelemetry::trace::TraceState;
use opentelemetry::trace::TracerProvider;
use opentelemetry::KeyValue;
use rand::Rng;
use router_bridge::planner::UsageReporting;
use serde_json_bytes::ByteString;
use serde_json_bytes::Map;
use serde_json_bytes::Value;
use tower::BoxError;
use tower::ServiceBuilder;
use tower::ServiceExt;
use tracing_opentelemetry::OpenTelemetrySpanExt;
use tracing_subscriber::prelude::__tracing_subscriber_SubscriberExt;
use tracing_subscriber::registry::LookupSpan;
#[cfg(not(feature = "console"))]
use tracing_subscriber::EnvFilter;
use tracing_subscriber::Registry;
use url::Url;

use self::apollo::ForwardValues;
use self::apollo::SingleReport;
use self::apollo_exporter::Sender;
use self::config::Conf;
use self::metrics::AttributesForwardConf;
use self::metrics::MetricsAttributesConf;
#[cfg(not(feature = "console"))]
use crate::executable::GLOBAL_ENV_FILTER;
use crate::layers::ServiceBuilderExt;
use crate::plugin::Plugin;
use crate::plugin::PluginInit;
use crate::plugins::telemetry::apollo::ForwardHeaders;
use crate::plugins::telemetry::config::default_display_filename;
use crate::plugins::telemetry::config::default_display_line_number;
use crate::plugins::telemetry::config::MetricsCommon;
use crate::plugins::telemetry::config::Trace;
use crate::plugins::telemetry::formatters::JsonFields;
use crate::plugins::telemetry::metrics::apollo::studio::SingleContextualizedStats;
use crate::plugins::telemetry::metrics::apollo::studio::SingleQueryLatencyStats;
use crate::plugins::telemetry::metrics::apollo::studio::SingleStats;
use crate::plugins::telemetry::metrics::apollo::studio::SingleStatsReport;
use crate::plugins::telemetry::metrics::AggregateMeterProvider;
use crate::plugins::telemetry::metrics::BasicMetrics;
use crate::plugins::telemetry::metrics::MetricsBuilder;
use crate::plugins::telemetry::metrics::MetricsConfigurator;
use crate::plugins::telemetry::metrics::MetricsExporterHandle;
use crate::plugins::telemetry::tracing::apollo_telemetry::APOLLO_PRIVATE_OPERATION_SIGNATURE;
use crate::plugins::telemetry::tracing::TracingConfigurator;
use crate::query_planner::USAGE_REPORTING;
use crate::register_plugin;
use crate::router_factory::Endpoint;
use crate::services::execution;
use crate::services::router;
use crate::services::subgraph;
use crate::services::supergraph;
use crate::spaceport::server::ReportSpaceport;
use crate::spaceport::StatsContext;
use crate::subgraph::Request;
use crate::subgraph::Response;
use crate::tracer::TraceId;
use crate::Context;
use crate::ExecutionRequest;
use crate::ListenAddr;
use crate::SubgraphRequest;
use crate::SubgraphResponse;
use crate::SupergraphRequest;
use crate::SupergraphResponse;

pub(crate) mod apollo;
pub(crate) mod apollo_exporter;
pub(crate) mod config;
pub(crate) mod formatters;
mod metrics;
mod otlp;
mod tracing;
// Tracing consts
pub(crate) const SUPERGRAPH_SPAN_NAME: &str = "supergraph";
pub(crate) const SUBGRAPH_SPAN_NAME: &str = "subgraph";
pub(crate) const ROUTER_SPAN_NAME: &str = "router";
const CLIENT_NAME: &str = "apollo_telemetry::client_name";
const CLIENT_VERSION: &str = "apollo_telemetry::client_version";
const ATTRIBUTES: &str = "apollo_telemetry::metrics_attributes";
const SUBGRAPH_ATTRIBUTES: &str = "apollo_telemetry::subgraph_metrics_attributes";
pub(crate) const STUDIO_EXCLUDE: &str = "apollo_telemetry::studio::exclude";
pub(crate) const LOGGING_DISPLAY_HEADERS: &str = "apollo_telemetry::logging::display_headers";
pub(crate) const LOGGING_DISPLAY_BODY: &str = "apollo_telemetry::logging::display_body";
const DEFAULT_SERVICE_NAME: &str = "apollo-router";
const GLOBAL_TRACER_NAME: &str = "apollo-router";
const DEFAULT_EXPOSE_TRACE_ID_HEADER: &str = "apollo-trace-id";

static TELEMETRY_LOADED: OnceCell<bool> = OnceCell::new();
static TELEMETRY_REFCOUNT: AtomicU8 = AtomicU8::new(0);

#[doc(hidden)] // Only public for integration tests
pub struct Telemetry {
    config: config::Conf,
    // Do not remove _metrics_exporters. Metrics will not be exported if it is removed.
    // Typically the handles are a PushController but may be something else. Dropping the handle will
    // shutdown exporter.
    _metrics_exporters: Vec<MetricsExporterHandle>,
    meter_provider: AggregateMeterProvider,
    custom_endpoints: MultiMap<ListenAddr, Endpoint>,
    apollo_metrics_sender: apollo_exporter::Sender,
    field_level_instrumentation_ratio: f64,
}

#[derive(Debug)]
struct ReportingError;

impl fmt::Display for ReportingError {
    fn fmt(&self, f: &mut fmt::Formatter<'_>) -> fmt::Result {
        write!(f, "ReportingError")
    }
}

impl std::error::Error for ReportingError {}

fn setup_tracing<T: TracingConfigurator>(
    mut builder: Builder,
    configurator: &Option<T>,
    tracing_config: &Trace,
) -> Result<Builder, BoxError> {
    if let Some(config) = configurator {
        builder = config.apply(builder, tracing_config)?;
    }
    Ok(builder)
}

fn setup_metrics_exporter<T: MetricsConfigurator>(
    mut builder: MetricsBuilder,
    configurator: &Option<T>,
    metrics_common: &MetricsCommon,
) -> Result<MetricsBuilder, BoxError> {
    if let Some(config) = configurator {
        builder = config.apply(builder, metrics_common)?;
    }
    Ok(builder)
}

fn run_with_timeout<F, T>(f: F, timeout: Duration) -> Result<T, mpsc::RecvTimeoutError>
where
    F: FnOnce() -> T + Send + 'static,
    T: Send + 'static,
{
    let (tx, rx) = mpsc::channel();
    std::thread::spawn(move || tx.send(f()));

    rx.recv_timeout(timeout)
}

const TRACER_SHUTDOWN_TIMEOUT: Duration = Duration::from_secs(5);

impl Drop for Telemetry {
    fn drop(&mut self) {
        ::tracing::debug!("dropping telemetry...");
        let count = TELEMETRY_REFCOUNT.fetch_sub(1, Ordering::Relaxed);
        if count < 2 {
            // We don't want telemetry to drop until the shutdown completes,
            // but we also don't want to wait forever. Let's allow 5 seconds
            // for now.
            // We log errors as warnings
            if let Err(e) = run_with_timeout(
                opentelemetry::global::shutdown_tracer_provider,
                TRACER_SHUTDOWN_TIMEOUT,
            ) {
                ::tracing::warn!("tracer shutdown failed: {:?}", e);
            }
        }
    }
}

#[async_trait::async_trait]
impl Plugin for Telemetry {
    type Config = config::Conf;

    async fn new(init: PluginInit<Self::Config>) -> Result<Self, BoxError> {
        Self::new_common::<Registry>(init.config, None).await
    }

    fn router_service(&self, service: router::BoxService) -> router::BoxService {
        ServiceBuilder::new()
            .instrument(|request: &router::Request| {
                let trace_id = TraceId::maybe_new()
                    .map(|t| t.to_string())
                    .unwrap_or_default();
                let router_request = &request.router_request;
                ::tracing::info_span!(ROUTER_SPAN_NAME,
<<<<<<< HEAD
                    TRACE_ID_FIELD_NAME = %trace_id,
                    "http.method" = %router_request.method(),
                    "http.route" = %router_request.uri(),
                    "http.flavor" = ?router_request.version(),
=======
                    "trace_id" = %trace_id,
>>>>>>> 02e223b8
                    "otel.kind" = %SpanKind::Internal
                )
            })
            .map_future(|fut| {
                let span = Span::current();
                let start = Instant::now();

                async move {
                    let result: Result<router::Response, BoxError> = fut.await;

                    span.record(
                        "apollo_private.duration_ns",
                        &(start.elapsed().as_nanos() as i64),
                    );
                    if let Ok(res) = &result {
                        if res.response.status() >= StatusCode::BAD_REQUEST {
                            span.record(
                                "otel.status_code",
                                &opentelemetry::trace::StatusCode::Error.as_str(),
                            );
                        } else {
                            span.record(
                                "otel.status_code",
                                &opentelemetry::trace::StatusCode::Ok.as_str(),
                            );
                        }
                    }
                    result
                }
            })
            .service(service)
            .boxed()
    }

    fn supergraph_service(&self, service: supergraph::BoxService) -> supergraph::BoxService {
        let metrics_sender = self.apollo_metrics_sender.clone();
        let metrics = BasicMetrics::new(&self.meter_provider);
        let config = Arc::new(self.config.clone());
        let config_map_res_first = config.clone();
        let config_map_res = config.clone();
        ServiceBuilder::new()
            .instrument(Self::supergraph_service_span(
                self.field_level_instrumentation_ratio,
                config.apollo.clone().unwrap_or_default(),
            ))
            .map_response(move |mut resp: SupergraphResponse| {
                let config = config_map_res_first.clone();
                if let Ok(Some(usage_reporting)) =
                    resp.context.get::<_, UsageReporting>(USAGE_REPORTING)
                {
                    // Record the operation signature on the router span
                    Span::current().record(
                        APOLLO_PRIVATE_OPERATION_SIGNATURE.as_str(),
                        &usage_reporting.stats_report_key.as_str(),
                    );
                }
                // To expose trace_id or not
                let expose_trace_id_header = config.tracing.as_ref().and_then(|t| {
                    t.response_trace_id.enabled.then(|| {
                        t.response_trace_id
                            .header_name
                            .clone()
                            .unwrap_or(HeaderName::from_static(DEFAULT_EXPOSE_TRACE_ID_HEADER))
                    })
                });
                if let (Some(header_name), Some(trace_id)) = (
                    expose_trace_id_header,
                    TraceId::maybe_new().and_then(|t| HeaderValue::from_str(&t.to_string()).ok()),
                ) {
                    resp.response.headers_mut().append(header_name, trace_id);
                }

                if resp.context.contains_key(LOGGING_DISPLAY_HEADERS) {
                    ::tracing::info!(http.response.headers = ?resp.response.headers(), "Supergraph response headers");
                }
                let display_body = resp.context.contains_key(LOGGING_DISPLAY_BODY);
                resp.map_stream(move |gql_response| {
                    if display_body {
                        ::tracing::info!(http.response.body = ?gql_response, "Supergraph GraphQL response");
                    }
                    gql_response
                })
            })
            .map_future_with_request_data(
                move |req: &SupergraphRequest| {
                    Self::populate_context(config.clone(), req);
                    req.context.clone()
                },
                move |ctx: Context, fut| {
                    let config = config_map_res.clone();
                    let metrics = metrics.clone();
                    let sender = metrics_sender.clone();
                    let start = Instant::now();

                    async move {
                        let mut result: Result<SupergraphResponse, BoxError> = fut.await;
                        result = Self::update_otel_metrics(
                            config.clone(),
                            ctx.clone(),
                            metrics.clone(),
                            result,
                            start.elapsed(),
                        )
                        .await;
                        Self::update_metrics_on_last_response(
                            &ctx, config, metrics, sender, start, result,
                        )
                    }
                },
            )
            .service(service)
            .boxed()
    }

    fn execution_service(&self, service: execution::BoxService) -> execution::BoxService {
        ServiceBuilder::new()
            .instrument(move |_req: &ExecutionRequest| {
                info_span!("execution",
                    "otel.kind" = %SpanKind::Internal,
                )
            })
            .service(service)
            .boxed()
    }

    fn subgraph_service(&self, name: &str, service: subgraph::BoxService) -> subgraph::BoxService {
        let metrics = BasicMetrics::new(&self.meter_provider);
        let subgraph_attribute = KeyValue::new("subgraph", name.to_string());
        let subgraph_metrics_conf_req = self.create_subgraph_metrics_conf(name);
        let subgraph_metrics_conf_resp = subgraph_metrics_conf_req.clone();
        let name = name.to_owned();
        let apollo_handler = self.apollo_handler();
        ServiceBuilder::new()
            .instrument(move |req: &SubgraphRequest| {
                let query = req
                    .subgraph_request
                    .body()
                    .query
                    .clone()
                    .unwrap_or_default();
                let operation_name = req
                    .subgraph_request
                    .body()
                    .operation_name
                    .clone()
                    .unwrap_or_default();

                info_span!(SUBGRAPH_SPAN_NAME,
                    "apollo.subgraph.name" = name.as_str(),
                    graphql.document = query.as_str(),
                    graphql.operation.name = operation_name.as_str(),
                    "otel.kind" = %SpanKind::Internal,
                    "apollo_private.ftv1" = field::Empty
                )
            })
            .map_request(move |req| apollo_handler.request_ftv1(req))
            .map_response(move |resp| apollo_handler.store_ftv1(resp))
            .map_future_with_request_data(
                move |sub_request: &SubgraphRequest| {
                    Self::store_subgraph_request_attributes(
                        subgraph_metrics_conf_req.clone(),
                        sub_request,
                    );
                    sub_request.context.clone()
                },
                move |context: Context,
                      f: BoxFuture<'static, Result<SubgraphResponse, BoxError>>| {
                    let metrics = metrics.clone();
                    let subgraph_attribute = subgraph_attribute.clone();
                    let subgraph_metrics_conf = subgraph_metrics_conf_resp.clone();
                    // Using Instant because it is guaranteed to be monotonically increasing.
                    let now = Instant::now();
                    f.map(move |result: Result<SubgraphResponse, BoxError>| {
                        Self::store_subgraph_response_attributes(
                            &context,
                            metrics,
                            subgraph_attribute,
                            subgraph_metrics_conf,
                            now,
                            &result,
                        );
                        result
                    })
                },
            )
            .service(service)
            .boxed()
    }

    fn web_endpoints(&self) -> MultiMap<ListenAddr, Endpoint> {
        self.custom_endpoints.clone()
    }
}

impl Telemetry {
    /// This method can be used instead of `Plugin::new` to override the subscriber
    pub async fn new_with_subscriber<S>(
        config: serde_json::Value,
        subscriber: S,
    ) -> Result<Self, BoxError>
    where
        S: Subscriber + Send + Sync + for<'span> LookupSpan<'span>,
    {
        Self::new_common(serde_json::from_value(config)?, Some(subscriber)).await
    }

    /// This method can be used instead of `Plugin::new` to override the subscriber
    async fn new_common<S>(
        mut config: <Self as Plugin>::Config,
        #[cfg_attr(feature = "console", allow(unused_variables))] subscriber: Option<S>,
    ) -> Result<Self, BoxError>
    where
        S: Subscriber + Send + Sync + for<'span> LookupSpan<'span>,
    {
        // Apollo config is special because we enable tracing if some env variables are present.
        let apollo = config
            .apollo
            .as_mut()
            .expect("telemetry apollo config must be present");
        if let Some(tracing_conf) = &config.tracing {
            apollo.expose_trace_id = tracing_conf.response_trace_id.clone();
        }

        // If we have key and graph ref but no endpoint we start embedded spaceport
        let spaceport = match apollo {
            apollo::Config {
                apollo_key: Some(_),
                apollo_graph_ref: Some(_),
                endpoint: None,
                ..
            } => {
                ::tracing::debug!("starting Spaceport");
                let report_spaceport = ReportSpaceport::new("127.0.0.1:0".parse()?).await?;
                // Now that the port is known update the config
                apollo.endpoint = Some(Url::parse(&format!(
                    "https://{}",
                    report_spaceport.address()
                ))?);
                Some(report_spaceport)
            }
            _ => None,
        };

        if let Some(logging_conf) = &config.logging {
            logging_conf.validate()?;
        }
        // Setup metrics
        // The act of setting up metrics will overwrite a global meter. However it is essential that
        // we use the aggregate meter provider that is created below. It enables us to support
        // sending metrics to multiple providers at once, of which hopefully Apollo Studio will
        // eventually be one.
        let mut builder = Self::create_metrics_exporters(&config)?;

        // the global tracer and subscriber initialization step must be performed only once
        TELEMETRY_LOADED.get_or_try_init::<_, BoxError>(|| {
            #[cfg(not(feature = "console"))]
            use anyhow::Context;
            let tracer_provider = Self::create_tracer_provider(&config)?;

            let tracer = tracer_provider.versioned_tracer(
                GLOBAL_TRACER_NAME,
                Some(env!("CARGO_PKG_VERSION")),
                None,
            );

            global::set_tracer_provider(tracer_provider);
            global::set_error_handler(handle_error)
                .expect("otel error handler lock poisoned, fatal");
            global::set_text_map_propagator(Self::create_propagator(&config));

            #[cfg(feature = "console")]
            {
                use tracing_subscriber::util::SubscriberInitExt;
                let telemetry = tracing_opentelemetry::layer().with_tracer(tracer);
                tracing_subscriber::registry()
                    .with(console_subscriber::spawn())
                    .with(tracing_subscriber::fmt::layer())
                    .with(telemetry)
                    .init();
            }

            #[cfg(not(feature = "console"))]
            {
                let log_level = GLOBAL_ENV_FILTER
                    .get()
                    .map(|s| s.as_str())
                    .unwrap_or("info");

                let sub_builder = tracing_subscriber::fmt::fmt()
                    .with_env_filter(
                        EnvFilter::try_new(log_level)
                            .context("could not parse log configuration")?,
                    )
                    .with_file(
                        config
                            .logging
                            .as_ref()
                            .map(|l| l.display_filename)
                            .unwrap_or(default_display_filename()),
                    )
                    .with_line_number(
                        config
                            .logging
                            .as_ref()
                            .map(|l| l.display_line_number)
                            .unwrap_or(default_display_line_number()),
                    );

                if let Some(sub) = subscriber {
                    let telemetry = tracing_opentelemetry::layer().with_tracer(tracer);
                    let subscriber = sub.with(telemetry);
                    if let Err(e) = set_global_default(subscriber) {
                        ::tracing::error!("cannot set global subscriber: {:?}", e);
                    }
                } else {
                    match config
                        .logging
                        .as_ref()
                        .map(|l| l.format)
                        .unwrap_or_default()
                    {
                        config::LoggingFormat::Pretty => {
                            let telemetry = tracing_opentelemetry::layer().with_tracer(tracer);

                            let subscriber = sub_builder
                                .event_format(formatters::TextFormatter::new())
                                .finish()
                                .with(telemetry);
                            if let Err(e) = set_global_default(subscriber) {
                                ::tracing::error!("cannot set global subscriber: {:?}", e);
                            }
                        }
                        config::LoggingFormat::Json => {
                            let telemetry = tracing_opentelemetry::layer().with_tracer(tracer);

                            let subscriber = sub_builder
                                .map_event_format(|e| {
                                    e.json()
                                        .with_current_span(true)
                                        .with_span_list(true)
                                        .flatten_event(true)
                                })
                                .map_fmt_fields(|_f| JsonFields::new())
                                .finish()
                                .with(telemetry);
                            if let Err(e) = set_global_default(subscriber) {
                                ::tracing::error!("cannot set global subscriber: {:?}", e);
                            }
                        }
                    }
                }
            }

            Ok(true)
        })?;

        let field_level_instrumentation_ratio =
            config.calculate_field_level_instrumentation_ratio()?;

        let plugin = Ok(Telemetry {
            custom_endpoints: builder.custom_endpoints(),
            _metrics_exporters: builder.exporters(),
            meter_provider: builder.meter_provider(),
            apollo_metrics_sender: builder.apollo_metrics_provider(),
            field_level_instrumentation_ratio,
            config,
        });

        // We're now safe for shutdown.
        // Start spaceport
        if let Some(spaceport) = spaceport {
            tokio::spawn(async move {
                ::tracing::debug!("serving spaceport");
                match spaceport.serve().await {
                    Ok(v) => {
                        ::tracing::debug!("spaceport terminated normally: {:?}", v);
                    }
                    Err(e) => match e.source() {
                        Some(source) => {
                            ::tracing::warn!("spaceport did not terminate normally: {}", source);
                        }
                        None => {
                            ::tracing::warn!("spaceport did not terminate normally: {}", e);
                        }
                    },
                }
                ::tracing::debug!("stopped serving spaceport");
            });
        }

        let _ = TELEMETRY_REFCOUNT.fetch_add(1, Ordering::Relaxed);
        plugin
    }

    fn create_propagator(config: &config::Conf) -> TextMapCompositePropagator {
        let propagation = config
            .clone()
            .tracing
            .and_then(|c| c.propagation)
            .unwrap_or_default();

        let tracing = config.clone().tracing.unwrap_or_default();

        let mut propagators: Vec<Box<dyn TextMapPropagator + Send + Sync + 'static>> = Vec::new();
        // TLDR the jaeger propagator MUST BE the first one because the version of opentelemetry_jaeger is buggy.
        // It overrides the current span context with an empty one if it doesn't find the corresponding headers.
        // Waiting for the >=0.16.1 release
        if propagation.jaeger.unwrap_or_default() || tracing.jaeger.is_some() {
            propagators.push(Box::new(opentelemetry_jaeger::Propagator::default()));
        }
        if propagation.baggage.unwrap_or_default() {
            propagators.push(Box::new(BaggagePropagator::default()));
        }
        if propagation.trace_context.unwrap_or_default() || tracing.otlp.is_some() {
            propagators.push(Box::new(TraceContextPropagator::default()));
        }
        if propagation.zipkin.unwrap_or_default() || tracing.zipkin.is_some() {
            propagators.push(Box::new(opentelemetry_zipkin::Propagator::default()));
        }
        if propagation.datadog.unwrap_or_default() || tracing.datadog.is_some() {
            propagators.push(Box::new(opentelemetry_datadog::DatadogPropagator::default()));
        }
        if let Some(from_request_header) = &propagation.request.as_ref().map(|r| &r.header_name) {
            propagators.push(Box::new(CustomTraceIdPropagator::new(
                from_request_header.to_string(),
            )));
        }

        TextMapCompositePropagator::new(propagators)
    }

    fn create_tracer_provider(
        config: &config::Conf,
    ) -> Result<opentelemetry::sdk::trace::TracerProvider, BoxError> {
        let tracing_config = config.tracing.clone().unwrap_or_default();
        let trace_config = &tracing_config.trace_config.unwrap_or_default();
        let mut builder =
            opentelemetry::sdk::trace::TracerProvider::builder().with_config(trace_config.into());

        builder = setup_tracing(builder, &tracing_config.jaeger, trace_config)?;
        builder = setup_tracing(builder, &tracing_config.zipkin, trace_config)?;
        builder = setup_tracing(builder, &tracing_config.datadog, trace_config)?;
        builder = setup_tracing(builder, &tracing_config.otlp, trace_config)?;
        builder = setup_tracing(builder, &config.apollo, trace_config)?;

        let tracer_provider = builder.build();
        Ok(tracer_provider)
    }

    fn create_metrics_exporters(config: &config::Conf) -> Result<MetricsBuilder, BoxError> {
        let metrics_config = config.metrics.clone().unwrap_or_default();
        let metrics_common_config = &mut metrics_config.common.unwrap_or_default();
        // Set default service name for metrics
        if metrics_common_config
            .resources
            .get(opentelemetry_semantic_conventions::resource::SERVICE_NAME.as_str())
            .is_none()
        {
            metrics_common_config.resources.insert(
                String::from(opentelemetry_semantic_conventions::resource::SERVICE_NAME.as_str()),
                String::from(
                    metrics_common_config
                        .service_name
                        .as_deref()
                        .unwrap_or(DEFAULT_SERVICE_NAME),
                ),
            );
        }
        if let Some(service_namespace) = &metrics_common_config.service_namespace {
            metrics_common_config.resources.insert(
                String::from(
                    opentelemetry_semantic_conventions::resource::SERVICE_NAMESPACE.as_str(),
                ),
                service_namespace.clone(),
            );
        }

        let mut builder = MetricsBuilder::default();
        builder = setup_metrics_exporter(builder, &config.apollo, metrics_common_config)?;
        builder =
            setup_metrics_exporter(builder, &metrics_config.prometheus, metrics_common_config)?;
        builder = setup_metrics_exporter(builder, &metrics_config.otlp, metrics_common_config)?;
        Ok(builder)
    }

    fn supergraph_service_span(
        field_level_instrumentation_ratio: f64,
        config: apollo::Config,
    ) -> impl Fn(&SupergraphRequest) -> Span + Clone {
        move |request: &SupergraphRequest| {
            let http_request = &request.supergraph_request;
            let headers = http_request.headers();
            let query = http_request.body().query.clone().unwrap_or_default();
            let operation_name = http_request
                .body()
                .operation_name
                .clone()
                .unwrap_or_default();
            let client_name = headers
                .get(&config.client_name_header)
                .cloned()
                .unwrap_or_else(|| HeaderValue::from_static(""));
            let client_version = headers
                .get(&config.client_version_header)
                .cloned()
                .unwrap_or_else(|| HeaderValue::from_static(""));

            let span = info_span!(
                SUPERGRAPH_SPAN_NAME,
                graphql.document = query.as_str(),
                // TODO add graphql.operation.type
                graphql.operation.name = operation_name.as_str(),
                client.name = client_name.to_str().unwrap_or_default(),
                client.version = client_version.to_str().unwrap_or_default(),
                otel.kind = %SpanKind::Internal,
                apollo_private.field_level_instrumentation_ratio = field_level_instrumentation_ratio,
                apollo_private.operation_signature = field::Empty,
                apollo_private.graphql.variables = field::Empty,
                apollo_private.http.request_headers = field::Empty
            );

            if is_span_sampled() {
                span.record(
                    "apollo_private.graphql.variables",
                    &Self::filter_variables_values(
                        &request.supergraph_request.body().variables,
                        &config.send_variable_values,
                    )
                    .as_str(),
                );
                span.record(
                    "apollo_private.http.request_headers",
                    &Self::filter_headers(
                        request.supergraph_request.headers(),
                        &config.send_headers,
                    )
                    .as_str(),
                );
            }

            span
        }
    }

    fn filter_headers(headers: &HeaderMap, forward_rules: &ForwardHeaders) -> String {
        let headers_map = headers
            .iter()
            .filter(|(name, _value)| {
                name != &header::AUTHORIZATION
                    && name != &header::COOKIE
                    && name != &header::SET_COOKIE
            })
            .map(|(name, value)| {
                if match &forward_rules {
                    ForwardHeaders::None => false,
                    ForwardHeaders::All => true,
                    ForwardHeaders::Only(only) => only.contains(name),
                    ForwardHeaders::Except(except) => !except.contains(name),
                } {
                    (
                        name.to_string(),
                        value.to_str().unwrap_or("<unknown>").to_string(),
                    )
                } else {
                    (name.to_string(), "".to_string())
                }
            })
            .fold(BTreeMap::new(), |mut acc, (name, value)| {
                acc.entry(name).or_insert_with(Vec::new).push(value);
                acc
            });

        match serde_json::to_string(&headers_map) {
            Ok(result) => result,
            Err(_err) => {
                ::tracing::warn!(
                    "could not serialize header, trace will not have header information"
                );
                Default::default()
            }
        }
    }

    fn filter_variables_values(
        variables: &Map<ByteString, Value>,
        forward_rules: &ForwardValues,
    ) -> String {
        #[allow(clippy::mutable_key_type)] // False positive lint
        let variables = variables
            .iter()
            .map(|(name, value)| {
                if match &forward_rules {
                    ForwardValues::None => false,
                    ForwardValues::All => true,
                    ForwardValues::Only(only) => only.contains(&name.as_str().to_string()),
                    ForwardValues::Except(except) => !except.contains(&name.as_str().to_string()),
                } {
                    (
                        name,
                        serde_json::to_string(value).unwrap_or_else(|_| "<unknown>".to_string()),
                    )
                } else {
                    (name, "".to_string())
                }
            })
            .fold(BTreeMap::new(), |mut acc, (name, value)| {
                acc.insert(name, value);
                acc
            });

        match serde_json::to_string(&variables) {
            Ok(result) => result,
            Err(_err) => {
                ::tracing::warn!(
                    "could not serialize variables, trace will not have variables information"
                );
                Default::default()
            }
        }
    }

    async fn update_otel_metrics(
        config: Arc<Conf>,
        context: Context,
        metrics: BasicMetrics,
        result: Result<SupergraphResponse, BoxError>,
        request_duration: Duration,
    ) -> Result<SupergraphResponse, BoxError> {
        let mut metric_attrs = context
            .get::<_, HashMap<String, String>>(ATTRIBUTES)
            .ok()
            .flatten()
            .map(|attrs| {
                attrs
                    .into_iter()
                    .map(|(attr_name, attr_value)| KeyValue::new(attr_name, attr_value))
                    .collect::<Vec<KeyValue>>()
            })
            .unwrap_or_default();
        let res = match result {
            Ok(response) => {
                metric_attrs.push(KeyValue::new(
                    "status",
                    response.response.status().as_u16().to_string(),
                ));

                // Wait for the first response of the stream
                let (parts, stream) = response.response.into_parts();
                let (first_response, rest) = stream.into_future().await;

                if let Some(MetricsCommon {
                    attributes:
                        Some(MetricsAttributesConf {
                            supergraph: Some(forward_attributes),
                            ..
                        }),
                    ..
                }) = &config.metrics.as_ref().and_then(|m| m.common.as_ref())
                {
                    let attributes = forward_attributes.get_attributes_from_router_response(
                        &parts,
                        &context,
                        &first_response,
                    );

                    metric_attrs.extend(attributes.into_iter().map(|(k, v)| KeyValue::new(k, v)));
                }

                if !parts.status.is_success() {
                    metric_attrs.push(KeyValue::new("error", parts.status.to_string()));
                    metrics.http_requests_error_total.add(1, &metric_attrs);
                }
                let response = http::Response::from_parts(
                    parts,
                    once(ready(first_response.unwrap_or_default()))
                        .chain(rest)
                        .boxed(),
                );

                Ok(SupergraphResponse { context, response })
            }
            Err(err) => Err(err),
        };

        // http_requests_total - the total number of HTTP requests received
        metrics.http_requests_total.add(1, &metric_attrs);

        metrics
            .http_requests_duration
            .record(request_duration.as_secs_f64(), &metric_attrs);

        res
    }

    fn populate_context(config: Arc<Conf>, req: &SupergraphRequest) {
        let apollo_config = config.apollo.clone().unwrap_or_default();
        let context = &req.context;
        let http_request = &req.supergraph_request;
        let headers = http_request.headers();
        let client_name_header = &apollo_config.client_name_header;
        let client_version_header = &apollo_config.client_version_header;
        let _ = context.insert(
            CLIENT_NAME,
            headers
                .get(client_name_header)
                .cloned()
                .unwrap_or_else(|| HeaderValue::from_static(""))
                .to_str()
                .unwrap_or_default()
                .to_string(),
        );
        let _ = context.insert(
            CLIENT_VERSION,
            headers
                .get(client_version_header)
                .cloned()
                .unwrap_or_else(|| HeaderValue::from_static(""))
                .to_str()
                .unwrap_or_default()
                .to_string(),
        );
        let (should_log_headers, should_log_body) = config
            .logging
            .as_ref()
            .map(|cfg| cfg.should_log(req))
            .unwrap_or_default();
        if should_log_headers {
            ::tracing::info!(http.request.headers = ?req.supergraph_request.headers(), "Supergraph request headers");

            let _ = req.context.insert(LOGGING_DISPLAY_HEADERS, true);
        }
        if should_log_body {
            ::tracing::info!(http.request.body = ?req.supergraph_request.body(), "Supergraph request body");

            let _ = req.context.insert(LOGGING_DISPLAY_BODY, true);
        }

        if let Some(metrics_conf) = &config.metrics {
            // List of custom attributes for metrics
            let mut attributes: HashMap<String, String> = HashMap::new();
            if let Some(operation_name) = &req.supergraph_request.body().operation_name {
                attributes.insert("operation_name".to_string(), operation_name.clone());
            }

            if let Some(router_attributes_conf) = metrics_conf
                .common
                .as_ref()
                .and_then(|c| c.attributes.as_ref())
                .and_then(|a| a.supergraph.as_ref())
            {
                attributes.extend(
                    router_attributes_conf
                        .get_attributes_from_request(headers, req.supergraph_request.body()),
                );
                attributes.extend(router_attributes_conf.get_attributes_from_context(context));
            }

            let _ = context.insert(ATTRIBUTES, attributes);
        }
    }

    fn apollo_handler(&self) -> ApolloFtv1Handler {
        let mut rng = rand::thread_rng();

        if rng.gen_ratio((self.field_level_instrumentation_ratio * 100.0) as u32, 100) {
            ApolloFtv1Handler::Enabled
        } else {
            ApolloFtv1Handler::Disabled
        }
    }

    fn create_subgraph_metrics_conf(&self, name: &str) -> Arc<Option<AttributesForwardConf>> {
        Arc::new(
            self.config
                .metrics
                .as_ref()
                .and_then(|m| m.common.as_ref())
                .and_then(|c| c.attributes.as_ref())
                .and_then(|c| c.subgraph.as_ref())
                .map(|subgraph_cfg| {
                    macro_rules! extend_config {
                        ($forward_kind: ident) => {{
                            let mut cfg = subgraph_cfg
                                .all
                                .as_ref()
                                .and_then(|a| a.$forward_kind.clone())
                                .unwrap_or_default();
                            if let Some(subgraphs) = &subgraph_cfg.subgraphs {
                                cfg.extend(
                                    subgraphs
                                        .get(&name.to_owned())
                                        .and_then(|s| s.$forward_kind.clone())
                                        .unwrap_or_default(),
                                );
                            }

                            cfg
                        }};
                    }
                    macro_rules! merge_config {
                        ($forward_kind: ident) => {{
                            let mut cfg = subgraph_cfg
                                .all
                                .as_ref()
                                .and_then(|a| a.$forward_kind.clone())
                                .unwrap_or_default();
                            if let Some(subgraphs) = &subgraph_cfg.subgraphs {
                                cfg.merge(
                                    subgraphs
                                        .get(&name.to_owned())
                                        .and_then(|s| s.$forward_kind.clone())
                                        .unwrap_or_default(),
                                );
                            }

                            cfg
                        }};
                    }
                    let insert = extend_config!(insert);
                    let context = extend_config!(context);
                    let request = merge_config!(request);
                    let response = merge_config!(response);
                    let errors = merge_config!(errors);

                    AttributesForwardConf {
                        insert: (!insert.is_empty()).then_some(insert),
                        request: (request.header.is_some() || request.body.is_some())
                            .then_some(request),
                        response: (response.header.is_some() || response.body.is_some())
                            .then_some(response),
                        errors: (errors.extensions.is_some() || errors.include_messages)
                            .then_some(errors),
                        context: (!context.is_empty()).then_some(context),
                    }
                }),
        )
    }

    fn store_subgraph_request_attributes(
        attribute_forward_config: Arc<Option<AttributesForwardConf>>,
        sub_request: &Request,
    ) {
        let mut attributes = HashMap::new();
        if let Some(subgraph_attributes_conf) = &*attribute_forward_config {
            attributes.extend(subgraph_attributes_conf.get_attributes_from_request(
                sub_request.subgraph_request.headers(),
                sub_request.subgraph_request.body(),
            ));
            attributes
                .extend(subgraph_attributes_conf.get_attributes_from_context(&sub_request.context));
        }
        sub_request
            .context
            .insert(SUBGRAPH_ATTRIBUTES, attributes)
            .unwrap();
    }

    fn store_subgraph_response_attributes(
        context: &Context,
        metrics: BasicMetrics,
        subgraph_attribute: KeyValue,
        attribute_forward_config: Arc<Option<AttributesForwardConf>>,
        now: Instant,
        result: &Result<Response, BoxError>,
    ) {
        let mut metric_attrs = context
            .get::<_, HashMap<String, String>>(SUBGRAPH_ATTRIBUTES)
            .ok()
            .flatten()
            .map(|attrs| {
                attrs
                    .into_iter()
                    .map(|(attr_name, attr_value)| KeyValue::new(attr_name, attr_value))
                    .collect::<Vec<KeyValue>>()
            })
            .unwrap_or_default();
        metric_attrs.push(subgraph_attribute);
        // Fill attributes from context
        if let Some(subgraph_attributes_conf) = &*attribute_forward_config {
            metric_attrs.extend(
                subgraph_attributes_conf
                    .get_attributes_from_context(context)
                    .into_iter()
                    .map(|(k, v)| KeyValue::new(k, v)),
            );
        }

        match &result {
            Ok(response) => {
                metric_attrs.push(KeyValue::new(
                    "status",
                    response.response.status().as_u16().to_string(),
                ));

                // Fill attributes from response
                if let Some(subgraph_attributes_conf) = &*attribute_forward_config {
                    metric_attrs.extend(
                        subgraph_attributes_conf
                            .get_attributes_from_response(
                                response.response.headers(),
                                response.response.body(),
                            )
                            .into_iter()
                            .map(|(k, v)| KeyValue::new(k, v)),
                    );
                }

                metrics.http_requests_total.add(1, &metric_attrs);
            }
            Err(err) => {
                // Fill attributes from error
                if let Some(subgraph_attributes_conf) = &*attribute_forward_config {
                    metric_attrs.extend(
                        subgraph_attributes_conf
                            .get_attributes_from_error(err)
                            .into_iter()
                            .map(|(k, v)| KeyValue::new(k, v)),
                    );
                }

                metrics.http_requests_error_total.add(1, &metric_attrs);
            }
        }
        metrics
            .http_requests_duration
            .record(now.elapsed().as_secs_f64(), &metric_attrs);
    }

    #[allow(clippy::too_many_arguments)]
    fn update_metrics_on_last_response(
        ctx: &Context,
        config: Arc<Conf>,
        metrics: BasicMetrics,
        sender: Sender,
        start: Instant,
        result: Result<supergraph::Response, BoxError>,
    ) -> Result<supergraph::Response, BoxError> {
        match result {
            Err(e) => {
                if !matches!(sender, Sender::Noop) {
                    Self::update_apollo_metrics(ctx, sender, true, start.elapsed());
                }
                let mut metric_attrs = Vec::new();
                // Fill attributes from error
                if let Some(subgraph_attributes_conf) = config
                    .metrics
                    .as_ref()
                    .and_then(|m| m.common.as_ref())
                    .and_then(|c| c.attributes.as_ref())
                    .and_then(|c| c.supergraph.as_ref())
                {
                    metric_attrs.extend(
                        subgraph_attributes_conf
                            .get_attributes_from_error(&e)
                            .into_iter()
                            .map(|(k, v)| KeyValue::new(k, v)),
                    );
                }

                metrics.http_requests_error_total.add(1, &metric_attrs);

                Err(e)
            }
            Ok(router_response) => {
                let mut has_errors = !router_response.response.status().is_success();
                Ok(router_response.map(move |response_stream| {
                    let sender = sender.clone();
                    let ctx = ctx.clone();

                    response_stream
                        .map(move |response| {
                            if !response.errors.is_empty() {
                                has_errors = true;
                            }

                            if !response.has_next.unwrap_or(false)
                                && !matches!(sender, Sender::Noop)
                            {
                                Self::update_apollo_metrics(
                                    &ctx,
                                    sender.clone(),
                                    has_errors,
                                    start.elapsed(),
                                );
                            }
                            response
                        })
                        .boxed()
                }))
            }
        }
    }

    fn update_apollo_metrics(
        context: &Context,
        sender: Sender,
        has_errors: bool,
        duration: Duration,
    ) {
        if is_span_sampled() {
            ::tracing::trace!("span is sampled then skip the apollo metrics");
            return;
        }
        let metrics = if let Some(usage_reporting) = context
            .get::<_, UsageReporting>(USAGE_REPORTING)
            .unwrap_or_default()
        {
            let operation_count = operation_count(&usage_reporting.stats_report_key);
            let persisted_query_hit = context
                .get::<_, bool>("persisted_query_hit")
                .unwrap_or_default();

            if context
                .get(STUDIO_EXCLUDE)
                .map_or(false, |x| x.unwrap_or_default())
            {
                // The request was excluded don't report the details, but do report the operation count
                SingleStatsReport {
                    operation_count,
                    ..Default::default()
                }
            } else {
                SingleStatsReport {
                    request_id: uuid::Uuid::from_bytes(
                        Span::current()
                            .context()
                            .span()
                            .span_context()
                            .trace_id()
                            .to_bytes(),
                    ),
                    operation_count,
                    stats: HashMap::from([(
                        usage_reporting.stats_report_key.to_string(),
                        SingleStats {
                            stats_with_context: SingleContextualizedStats {
                                context: StatsContext {
                                    client_name: context
                                        .get(CLIENT_NAME)
                                        .unwrap_or_default()
                                        .unwrap_or_default(),
                                    client_version: context
                                        .get(CLIENT_VERSION)
                                        .unwrap_or_default()
                                        .unwrap_or_default(),
                                },
                                query_latency_stats: SingleQueryLatencyStats {
                                    latency: duration,
                                    has_errors,
                                    persisted_query_hit,
                                    ..Default::default()
                                },
                                ..Default::default()
                            },
                            referenced_fields_by_type: usage_reporting
                                .referenced_fields_by_type
                                .into_iter()
                                .map(|(k, v)| (k, convert(v)))
                                .collect(),
                        },
                    )]),
                }
            }
        } else {
            // Usage reporting was missing, so it counts as one operation.
            SingleStatsReport {
                operation_count: 1,
                ..Default::default()
            }
        };
        sender.send(SingleReport::Stats(metrics));
    }
}

// Planner errors return stats report key that start with `## `
// while successful planning stats report key start with `# `
fn operation_count(stats_report_key: &str) -> u64 {
    if stats_report_key.starts_with("## ") {
        0
    } else {
        1
    }
}

fn convert(
    referenced_fields: router_bridge::planner::ReferencedFieldsForType,
) -> crate::spaceport::ReferencedFieldsForType {
    crate::spaceport::ReferencedFieldsForType {
        field_names: referenced_fields.field_names,
        is_interface: referenced_fields.is_interface,
    }
}

fn handle_error<T: Into<opentelemetry::global::Error>>(err: T) {
    match err.into() {
        opentelemetry::global::Error::Trace(err) => {
            ::tracing::error!("OpenTelemetry trace error occurred: {}", err)
        }
        opentelemetry::global::Error::Other(err_msg) => {
            ::tracing::error!("OpenTelemetry error occurred: {}", err_msg)
        }
        other => {
            ::tracing::error!("OpenTelemetry error occurred: {:?}", other)
        }
    }
}

#[inline]
pub(crate) fn is_span_sampled() -> bool {
    Span::current().context().span().span_context().is_sampled()
}

register_plugin!("apollo", "telemetry", Telemetry);

/// This enum is a partial cleanup of the telemetry plugin logic.
///
#[derive(Copy, Clone)]
enum ApolloFtv1Handler {
    Enabled,
    Disabled,
}

impl ApolloFtv1Handler {
    fn request_ftv1(&self, mut req: SubgraphRequest) -> SubgraphRequest {
        if let ApolloFtv1Handler::Enabled = self {
            if is_span_sampled() {
                req.subgraph_request.headers_mut().insert(
                    "apollo-federation-include-trace",
                    HeaderValue::from_static("ftv1"),
                );
            }
        }
        req
    }

    fn store_ftv1(&self, resp: SubgraphResponse) -> SubgraphResponse {
        // Stash the FTV1 data
        if let ApolloFtv1Handler::Enabled = self {
            if let Some(serde_json_bytes::Value::String(ftv1)) =
                resp.response.body().extensions.get("ftv1")
            {
                // Record the ftv1 trace for processing later
                Span::current().record("apollo_private.ftv1", &ftv1.as_str());
            }
        }
        resp
    }
}

/// CustomTraceIdPropagator to set custom trace_id for our tracing system
/// coming from headers
#[derive(Debug)]
struct CustomTraceIdPropagator {
    header_name: String,
    fields: [String; 1],
}

impl CustomTraceIdPropagator {
    fn new(header_name: String) -> Self {
        Self {
            fields: [header_name.clone()],
            header_name,
        }
    }

    fn extract_span_context(&self, extractor: &dyn Extractor) -> Option<SpanContext> {
        let trace_id = extractor.get(&self.header_name)?;

        opentelemetry::global::tracer_provider().versioned_tracer(
            GLOBAL_TRACER_NAME,
            Some(env!("CARGO_PKG_VERSION")),
            None,
        );
        // extract trace id
        let trace_id = match opentelemetry::trace::TraceId::from_hex(trace_id) {
            Ok(trace_id) => trace_id,
            Err(err) => {
                ::tracing::error!("cannot generate custom trace_id: {err}");
                return None;
            }
        };

        SpanContext::new(
            trace_id,
            SpanId::INVALID,
            TraceFlags::default().with_sampled(true),
            true,
            TraceState::default(),
        )
        .into()
    }
}

impl TextMapPropagator for CustomTraceIdPropagator {
    fn inject_context(&self, cx: &opentelemetry::Context, injector: &mut dyn Injector) {
        let span = cx.span();
        let span_context = span.span_context();
        if span_context.is_valid() {
            let header_value = format!("{}", span_context.trace_id());
            injector.set(&self.header_name, header_value);
        }
    }

    fn extract_with_context(
        &self,
        cx: &opentelemetry::Context,
        extractor: &dyn Extractor,
    ) -> opentelemetry::Context {
        cx.with_remote_span_context(
            self.extract_span_context(extractor)
                .unwrap_or_else(SpanContext::empty_context),
        )
    }

    fn fields(&self) -> FieldIter<'_> {
        FieldIter::new(self.fields.as_ref())
    }
}

//
// Please ensure that any tests added to the tests module use the tokio multi-threaded test executor.
//
#[cfg(test)]
mod tests {
    use std::str::FromStr;

    use http::StatusCode;
    use serde_json::Value;
    use serde_json_bytes::json;
    use serde_json_bytes::ByteString;
    use tower::util::BoxService;
    use tower::Service;
    use tower::ServiceExt;

    use crate::error::FetchError;
    use crate::graphql::Error;
    use crate::graphql::Request;
    use crate::http_ext;
    use crate::json_ext::Object;
    use crate::plugin::test::MockSubgraphService;
    use crate::plugin::test::MockSupergraphService;
    use crate::plugin::DynPlugin;
    use crate::services::SubgraphRequest;
    use crate::services::SubgraphResponse;
    use crate::SupergraphRequest;
    use crate::SupergraphResponse;

    #[tokio::test(flavor = "multi_thread")]
    async fn plugin_registered() {
        crate::plugin::plugins()
            .find(|factory| factory.name == "apollo.telemetry")
            .expect("Plugin not found")
            .create_instance(
                &serde_json::json!({"apollo": {"schema_id":"abc"}, "tracing": {}}),
                Default::default(),
            )
            .await
            .unwrap();
    }

    #[tokio::test(flavor = "multi_thread")]
    async fn attribute_serialization() {
        crate::plugin::plugins()
            .find(|factory| factory.name == "apollo.telemetry")
            .expect("Plugin not found")
            .create_instance(
                &serde_json::json!({
                    "apollo": {"schema_id":"abc"},
                    "tracing": {
                        "trace_config": {
                            "service_name": "router",
                            "attributes": {
                                "str": "a",
                                "int": 1,
                                "float": 1.0,
                                "bool": true,
                                "str_arr": ["a", "b"],
                                "int_arr": [1, 2],
                                "float_arr": [1.0, 2.0],
                                "bool_arr": [true, false]
                            }
                        }
                    },
                    "metrics": {
                        "common": {
                            "attributes": {
                                "supergraph": {
                                    "static": [
                                        {
                                            "name": "myname",
                                            "value": "label_value"
                                        }
                                    ],
                                    "request": {
                                        "header": [{
                                            "named": "test",
                                            "default": "default_value",
                                            "rename": "renamed_value"
                                        }],
                                        "body": [{
                                            "path": ".data.test",
                                            "name": "my_new_name",
                                            "default": "default_value"
                                        }]
                                    },
                                    "response": {
                                        "header": [{
                                            "named": "test",
                                            "default": "default_value",
                                            "rename": "renamed_value",
                                        }, {
                                            "named": "test",
                                            "default": "default_value",
                                            "rename": "renamed_value",
                                        }],
                                        "body": [{
                                            "path": ".data.test",
                                            "name": "my_new_name",
                                            "default": "default_value"
                                        }]
                                    }
                                },
                                "subgraph": {
                                    "all": {
                                        "static": [
                                            {
                                                "name": "myname",
                                                "value": "label_value"
                                            }
                                        ],
                                        "request": {
                                            "header": [{
                                                "named": "test",
                                                "default": "default_value",
                                                "rename": "renamed_value",
                                            }],
                                            "body": [{
                                                "path": ".data.test",
                                                "name": "my_new_name",
                                                "default": "default_value"
                                            }]
                                        },
                                        "response": {
                                            "header": [{
                                                "named": "test",
                                                "default": "default_value",
                                                "rename": "renamed_value",
                                            }, {
                                                "named": "test",
                                                "default": "default_value",
                                                "rename": "renamed_value",
                                            }],
                                            "body": [{
                                                "path": ".data.test",
                                                "name": "my_new_name",
                                                "default": "default_value"
                                            }]
                                        }
                                    },
                                    "subgraphs": {
                                        "subgraph_name_test": {
                                             "static": [
                                                {
                                                    "name": "myname",
                                                    "value": "label_value"
                                                }
                                            ],
                                            "request": {
                                                "header": [{
                                                    "named": "test",
                                                    "default": "default_value",
                                                    "rename": "renamed_value",
                                                }],
                                                "body": [{
                                                    "path": ".data.test",
                                                    "name": "my_new_name",
                                                    "default": "default_value"
                                                }]
                                            },
                                            "response": {
                                                "header": [{
                                                    "named": "test",
                                                    "default": "default_value",
                                                    "rename": "renamed_value",
                                                }, {
                                                    "named": "test",
                                                    "default": "default_value",
                                                    "rename": "renamed_value",
                                                }],
                                                "body": [{
                                                    "path": ".data.test",
                                                    "name": "my_new_name",
                                                    "default": "default_value"
                                                }]
                                            }
                                        }
                                    }
                                }
                            }
                        }
                    }
                }),
                Default::default(),
            )
            .await
            .unwrap();
    }

    #[tokio::test(flavor = "multi_thread")]
    async fn it_test_prometheus_metrics() {
        let mut mock_service = MockSupergraphService::new();
        mock_service
            .expect_call()
            .times(1)
            .returning(move |req: SupergraphRequest| {
                Ok(SupergraphResponse::fake_builder()
                    .context(req.context)
                    .header("x-custom", "coming_from_header")
                    .data(json!({"data": {"my_value": 2usize}}))
                    .build()
                    .unwrap())
            });

        let mut mock_bad_request_service = MockSupergraphService::new();
        mock_bad_request_service
            .expect_call()
            .times(1)
            .returning(move |req: SupergraphRequest| {
                Ok(SupergraphResponse::fake_builder()
                    .context(req.context)
                    .status_code(StatusCode::BAD_REQUEST)
                    .data(json!({"errors": [{"message": "nope"}]}))
                    .build()
                    .unwrap())
            });

        let mut mock_subgraph_service = MockSubgraphService::new();
        mock_subgraph_service
            .expect_call()
            .times(1)
            .returning(move |req: SubgraphRequest| {
                let mut extension = Object::new();
                extension.insert(
                    serde_json_bytes::ByteString::from("status"),
                    serde_json_bytes::Value::String(ByteString::from("INTERNAL_SERVER_ERROR")),
                );
                let _ = req
                    .context
                    .insert("my_key", "my_custom_attribute_from_context".to_string())
                    .unwrap();
                Ok(SubgraphResponse::fake_builder()
                    .context(req.context)
                    .error(
                        Error::builder()
                            .message(String::from("an error occured"))
                            .extensions(extension)
                            .build(),
                    )
                    .build())
            });

        let mut mock_subgraph_service_in_error = MockSubgraphService::new();
        mock_subgraph_service_in_error
            .expect_call()
            .times(1)
            .returning(move |_req: SubgraphRequest| {
                Err(Box::new(FetchError::SubrequestHttpError {
                    service: String::from("my_subgraph_name_error"),
                    reason: String::from("cannot contact the subgraph"),
                }))
            });

        let dyn_plugin: Box<dyn DynPlugin> = crate::plugin::plugins()
            .find(|factory| factory.name == "apollo.telemetry")
            .expect("Plugin not found")
            .create_instance(
                &Value::from_str(
                    r#"{
                "apollo": {
                    "client_name_header": "name_header",
                    "client_version_header": "version_header",
                    "schema_id": "schema_sha"
                },
                "metrics": {
                    "common": {
                        "service_name": "apollo-router",
                        "attributes": {
                            "supergraph": {
                                "static": [
                                    {
                                        "name": "myname",
                                        "value": "label_value"
                                    }
                                ],
                                "request": {
                                    "header": [
                                        {
                                            "named": "test",
                                            "default": "default_value",
                                            "rename": "renamed_value"
                                        },
                                        {
                                            "named": "another_test",
                                            "default": "my_default_value"
                                        }
                                    ]
                                },
                                "response": {
                                    "header": [{
                                        "named": "x-custom"
                                    }],
                                    "body": [{
                                        "path": ".data.data.my_value",
                                        "name": "my_value"
                                    }]
                                }
                            },
                            "subgraph": {
                                "all": {
                                    "errors": {
                                        "include_messages": true,
                                        "extensions": [{
                                            "name": "subgraph_error_extended_type",
                                            "path": ".type"
                                        }, {
                                            "name": "message",
                                            "path": ".reason"
                                        }]
                                    }
                                },
                                "subgraphs": {
                                    "my_subgraph_name": {
                                        "request": {
                                            "body": [{
                                                "path": ".query",
                                                "name": "query_from_request"
                                            }, {
                                                "path": ".data",
                                                "name": "unknown_data",
                                                "default": "default_value"
                                            }, {
                                                "path": ".data2",
                                                "name": "unknown_data_bis"
                                            }]
                                        },
                                        "response": {
                                            "body": [{
                                                "path": ".errors[0].extensions.status",
                                                "name": "error"
                                            }]
                                        },
                                        "context": [
                                            {
                                                "named": "my_key"
                                            }
                                        ]
                                    }
                                }
                            }
                        }
                    },
                    "prometheus": {
                        "enabled": true
                    }
                }
            }"#,
                )
                .unwrap(),
                Default::default(),
            )
            .await
            .unwrap();
        let mut supergraph_service = dyn_plugin.supergraph_service(BoxService::new(mock_service));
        let router_req = SupergraphRequest::fake_builder().header("test", "my_value_set");

        let _router_response = supergraph_service
            .ready()
            .await
            .unwrap()
            .call(router_req.build().unwrap())
            .await
            .unwrap()
            .next_response()
            .await
            .unwrap();

        let mut bad_request_supergraph_service =
            dyn_plugin.supergraph_service(BoxService::new(mock_bad_request_service));
        let router_req = SupergraphRequest::fake_builder().header("test", "my_value_set");

        let _router_response = bad_request_supergraph_service
            .ready()
            .await
            .unwrap()
            .call(router_req.build().unwrap())
            .await
            .unwrap()
            .next_response()
            .await
            .unwrap();

        let mut subgraph_service =
            dyn_plugin.subgraph_service("my_subgraph_name", BoxService::new(mock_subgraph_service));
        let subgraph_req = SubgraphRequest::fake_builder()
            .subgraph_request(
                http_ext::Request::fake_builder()
                    .header("test", "my_value_set")
                    .body(
                        Request::fake_builder()
                            .query(String::from("query { test }"))
                            .build(),
                    )
                    .build()
                    .unwrap(),
            )
            .build();
        let _subgraph_response = subgraph_service
            .ready()
            .await
            .unwrap()
            .call(subgraph_req)
            .await
            .unwrap();
        // Another subgraph
        let mut subgraph_service = dyn_plugin.subgraph_service(
            "my_subgraph_name_error",
            BoxService::new(mock_subgraph_service_in_error),
        );
        let subgraph_req = SubgraphRequest::fake_builder()
            .subgraph_request(
                http_ext::Request::fake_builder()
                    .header("test", "my_value_set")
                    .body(
                        Request::fake_builder()
                            .query(String::from("query { test }"))
                            .build(),
                    )
                    .build()
                    .unwrap(),
            )
            .build();
        let _subgraph_response = subgraph_service
            .ready()
            .await
            .unwrap()
            .call(subgraph_req)
            .await
            .expect_err("Must be in error");

        let http_req_prom = http::Request::get("http://localhost:9090/WRONG/URL/metrics")
            .body(Default::default())
            .unwrap();
        let mut web_endpoint = dyn_plugin
            .web_endpoints()
            .into_iter()
            .next()
            .unwrap()
            .1
            .into_iter()
            .next()
            .unwrap()
            .into_router();
        let resp = web_endpoint
            .ready()
            .await
            .unwrap()
            .call(http_req_prom)
            .await
            .unwrap();
        assert_eq!(resp.status(), StatusCode::NOT_FOUND);

        let http_req_prom = http::Request::get("http://localhost:9090/metrics")
            .body(Default::default())
            .unwrap();
        let mut resp = web_endpoint.oneshot(http_req_prom).await.unwrap();
        assert_eq!(resp.status(), StatusCode::OK);
        let body = hyper::body::to_bytes(resp.body_mut()).await.unwrap();
        let prom_metrics = String::from_utf8_lossy(&body);
        assert!(prom_metrics.contains(r#"apollo_router_http_requests_error_total{message="cannot contact the subgraph",service_name="apollo-router",subgraph="my_subgraph_name_error",subgraph_error_extended_type="SubrequestHttpError"} 1"#));
        assert!(prom_metrics.contains(r#"apollo_router_http_requests_total{another_test="my_default_value",my_value="2",myname="label_value",renamed_value="my_value_set",service_name="apollo-router",status="200",x_custom="coming_from_header"} 1"#));
        assert!(prom_metrics.contains(r#"apollo_router_http_request_duration_seconds_count{another_test="my_default_value",my_value="2",myname="label_value",renamed_value="my_value_set",service_name="apollo-router",status="200",x_custom="coming_from_header"}"#));
        assert!(prom_metrics.contains(r#"apollo_router_http_request_duration_seconds_bucket{another_test="my_default_value",my_value="2",myname="label_value",renamed_value="my_value_set",service_name="apollo-router",status="200",x_custom="coming_from_header",le="0.001"}"#));
        assert!(prom_metrics.contains(r#"apollo_router_http_request_duration_seconds_bucket{another_test="my_default_value",my_value="2",myname="label_value",renamed_value="my_value_set",service_name="apollo-router",status="200",x_custom="coming_from_header",le="0.005"}"#));
        assert!(prom_metrics.contains(r#"apollo_router_http_request_duration_seconds_bucket{another_test="my_default_value",my_value="2",myname="label_value",renamed_value="my_value_set",service_name="apollo-router",status="200",x_custom="coming_from_header",le="0.015"}"#));
        assert!(prom_metrics.contains(r#"apollo_router_http_request_duration_seconds_bucket{another_test="my_default_value",my_value="2",myname="label_value",renamed_value="my_value_set",service_name="apollo-router",status="200",x_custom="coming_from_header",le="0.05"}"#));
        assert!(prom_metrics.contains(r#"apollo_router_http_request_duration_seconds_bucket{another_test="my_default_value",my_value="2",myname="label_value",renamed_value="my_value_set",service_name="apollo-router",status="200",x_custom="coming_from_header",le="0.3"}"#));
        assert!(prom_metrics.contains(r#"apollo_router_http_request_duration_seconds_bucket{another_test="my_default_value",my_value="2",myname="label_value",renamed_value="my_value_set",service_name="apollo-router",status="200",x_custom="coming_from_header",le="0.4"}"#));
        assert!(prom_metrics.contains(r#"apollo_router_http_request_duration_seconds_bucket{another_test="my_default_value",my_value="2",myname="label_value",renamed_value="my_value_set",service_name="apollo-router",status="200",x_custom="coming_from_header",le="0.5"}"#));
        assert!(prom_metrics.contains(r#"apollo_router_http_request_duration_seconds_bucket{another_test="my_default_value",my_value="2",myname="label_value",renamed_value="my_value_set",service_name="apollo-router",status="200",x_custom="coming_from_header",le="1"}"#));
        assert!(prom_metrics.contains(r#"apollo_router_http_request_duration_seconds_bucket{another_test="my_default_value",my_value="2",myname="label_value",renamed_value="my_value_set",service_name="apollo-router",status="200",x_custom="coming_from_header",le="5"}"#));
        assert!(prom_metrics.contains(r#"apollo_router_http_request_duration_seconds_bucket{another_test="my_default_value",my_value="2",myname="label_value",renamed_value="my_value_set",service_name="apollo-router",status="200",x_custom="coming_from_header",le="10"}"#));
        assert!(prom_metrics.contains(r#"apollo_router_http_request_duration_seconds_bucket{another_test="my_default_value",my_value="2",myname="label_value",renamed_value="my_value_set",service_name="apollo-router",status="200",x_custom="coming_from_header",le="+Inf"}"#));
        assert!(prom_metrics.contains(r#"apollo_router_http_request_duration_seconds_count{another_test="my_default_value",my_value="2",myname="label_value",renamed_value="my_value_set",service_name="apollo-router",status="200",x_custom="coming_from_header"}"#));
        assert!(prom_metrics.contains(r#"apollo_router_http_request_duration_seconds_sum{another_test="my_default_value",my_value="2",myname="label_value",renamed_value="my_value_set",service_name="apollo-router",status="200",x_custom="coming_from_header"}"#));
        assert!(prom_metrics.contains(r#"apollo_router_http_request_duration_seconds_bucket{error="INTERNAL_SERVER_ERROR",my_key="my_custom_attribute_from_context",query_from_request="query { test }",service_name="apollo-router",status="200",subgraph="my_subgraph_name",unknown_data="default_value",le="1"}"#));
        assert!(prom_metrics.contains(r#"apollo_router_http_requests_total{error="INTERNAL_SERVER_ERROR",my_key="my_custom_attribute_from_context",query_from_request="query { test }",service_name="apollo-router",status="200",subgraph="my_subgraph_name",unknown_data="default_value"} 1"#));
        assert!(prom_metrics.contains(r#"apollo_router_http_requests_total{another_test="my_default_value",error="400 Bad Request",myname="label_value",renamed_value="my_value_set",service_name="apollo-router",status="400"} 1"#));
        assert!(prom_metrics.contains(r#"apollo_router_http_requests_error_total{another_test="my_default_value",error="400 Bad Request",myname="label_value",renamed_value="my_value_set",service_name="apollo-router",status="400"} 1"#))
    }
}<|MERGE_RESOLUTION|>--- conflicted
+++ resolved
@@ -229,14 +229,10 @@
                     .unwrap_or_default();
                 let router_request = &request.router_request;
                 ::tracing::info_span!(ROUTER_SPAN_NAME,
-<<<<<<< HEAD
-                    TRACE_ID_FIELD_NAME = %trace_id,
                     "http.method" = %router_request.method(),
                     "http.route" = %router_request.uri(),
                     "http.flavor" = ?router_request.version(),
-=======
                     "trace_id" = %trace_id,
->>>>>>> 02e223b8
                     "otel.kind" = %SpanKind::Internal
                 )
             })

//! Configuration for the telemetry plugin.
use std::collections::BTreeMap;

use axum::headers::HeaderName;
use opentelemetry::sdk::resource::EnvResourceDetector;
use opentelemetry::sdk::resource::ResourceDetector;
use opentelemetry::sdk::trace::SpanLimits;
use opentelemetry::sdk::Resource;
use opentelemetry::Array;
use opentelemetry::KeyValue;
use opentelemetry::Value;
use regex::Regex;
use schemars::JsonSchema;
use serde::Deserialize;

use super::metrics::MetricsAttributesConf;
use super::*;
use crate::configuration::ConfigurationError;
use crate::plugin::serde::deserialize_option_header_name;
use crate::plugin::serde::deserialize_regex;
use crate::plugins::telemetry::metrics;

#[derive(thiserror::Error, Debug)]
pub(crate) enum Error {
    #[error("field level instrumentation sampler must sample less frequently than tracing level sampler")]
    InvalidFieldLevelInstrumentationSampler,
}

pub(crate) trait GenericWith<T>
where
    Self: Sized,
{
    fn with<B>(self, option: &Option<B>, apply: fn(Self, &B) -> Self) -> Self {
        if let Some(option) = option {
            return apply(self, option);
        }
        self
    }
    fn try_with<B>(
        self,
        option: &Option<B>,
        apply: fn(Self, &B) -> Result<Self, BoxError>,
    ) -> Result<Self, BoxError> {
        if let Some(option) = option {
            return apply(self, option);
        }
        Ok(self)
    }
}

impl<T> GenericWith<T> for T where Self: Sized {}

/// Telemetry configuration
#[derive(Clone, Default, Debug, Deserialize, JsonSchema)]
#[serde(deny_unknown_fields, rename_all = "snake_case")]
pub struct Conf {
<<<<<<< HEAD
    #[serde(rename = "experimental_logging", default)]
    pub(crate) logging: Logging,
=======
    /// Logging configuration
    #[serde(rename = "experimental_logging")]
    pub(crate) logging: Option<Logging>,
    /// Metrics configuration
>>>>>>> e137df2b
    pub(crate) metrics: Option<Metrics>,
    /// Tracing configuration
    pub(crate) tracing: Option<Tracing>,
    /// Apollo reporting configuration
    pub(crate) apollo: Option<apollo::Config>,
}

/// Metrics configuration
#[derive(Clone, Default, Debug, Deserialize, JsonSchema)]
#[serde(deny_unknown_fields, rename_all = "snake_case")]
#[allow(dead_code)]
pub(crate) struct Metrics {
    /// Common metrics configuration across all exporters
    pub(crate) common: Option<MetricsCommon>,
    /// Open Telemetry native exporter configuration
    pub(crate) otlp: Option<otlp::Config>,
    /// Prometheus exporter configuration
    pub(crate) prometheus: Option<metrics::prometheus::Config>,
}

#[derive(Clone, Default, Debug, Deserialize, JsonSchema)]
#[serde(deny_unknown_fields, rename_all = "snake_case")]
pub(crate) struct MetricsCommon {
    /// Configuration to add custom labels/attributes to metrics
    pub(crate) attributes: Option<MetricsAttributesConf>,
    /// Set a service.name resource in your metrics
    pub(crate) service_name: Option<String>,
    /// Set a service.namespace attribute in your metrics
    pub(crate) service_namespace: Option<String>,
    #[serde(default)]
    /// Resources
    pub(crate) resources: HashMap<String, String>,
}

/// Tracing configuration
#[derive(Clone, Default, Debug, Deserialize, JsonSchema)]
#[serde(deny_unknown_fields, rename_all = "snake_case")]
pub(crate) struct Tracing {
    // TODO: when deleting the `experimental_` prefix, check the usage when enabling dev mode
    // When deleting, put a #[serde(alias = "experimental_response_trace_id")] if we don't want to break things
    /// A way to expose trace id in response headers
    #[serde(default, rename = "experimental_response_trace_id")]
    pub(crate) response_trace_id: ExposeTraceId,
    /// Propagation configuration
    pub(crate) propagation: Option<Propagation>,
    /// Common configuration
    pub(crate) trace_config: Option<Trace>,
    /// OpenTelemetry native exporter configuration
    pub(crate) otlp: Option<otlp::Config>,
    /// Jaeger exporter configuration
    pub(crate) jaeger: Option<tracing::jaeger::Config>,
    /// Zipkin exporter configuration
    pub(crate) zipkin: Option<tracing::zipkin::Config>,
    /// Datadog exporter configuration
    pub(crate) datadog: Option<tracing::datadog::Config>,
}

#[derive(Clone, Default, Debug, Deserialize, JsonSchema)]
#[serde(deny_unknown_fields)]
pub(crate) struct Logging {
    /// Log format
    #[serde(default)]
    pub(crate) format: LoggingFormat,
<<<<<<< HEAD
    #[serde(default)]
    pub(crate) display_target: bool,
    #[serde(default)]
    pub(crate) display_filename: bool,
    #[serde(default)]
=======
    /// Display the filename in the logs
    #[serde(default = "default_display_filename")]
    pub(crate) display_filename: bool,
    /// Display the line number in the logs
    #[serde(default = "default_display_line_number")]
>>>>>>> e137df2b
    pub(crate) display_line_number: bool,
    /// Log configuration to log request and response for subgraphs and supergraph
    #[serde(default)]
    pub(crate) when_header: Vec<HeaderLoggingCondition>,
}

impl Logging {
    pub(crate) fn validate(&self) -> Result<(), ConfigurationError> {
        let misconfiguration = self.when_header.iter().any(|cfg| match cfg {
            HeaderLoggingCondition::Matching { headers, body, .. }
            | HeaderLoggingCondition::Value { headers, body, .. } => !body && !headers,
        });

        if misconfiguration {
            Err(ConfigurationError::InvalidConfiguration {
                message: "'when_header' configuration for logging is invalid",
                error: String::from(
                    "body and headers must not be both false because it doesn't enable any logs",
                ),
            })
        } else {
            Ok(())
        }
    }

    /// Returns if we should display the request/response headers and body given the `SupergraphRequest`
    pub(crate) fn should_log(&self, req: &SupergraphRequest) -> (bool, bool) {
        self.when_header
            .iter()
            .fold((false, false), |(log_headers, log_body), current| {
                let (current_log_headers, current_log_body) = current.should_log(req);
                (
                    log_headers || current_log_headers,
                    log_body || current_log_body,
                )
            })
    }
}

#[derive(Clone, Debug, Deserialize, JsonSchema)]
#[serde(untagged, deny_unknown_fields, rename_all = "snake_case")]
pub(crate) enum HeaderLoggingCondition {
    /// Match header value given a regex to display logs
    Matching {
        /// Header name
        name: String,
        /// Regex to match the header value
        #[schemars(with = "String", rename = "match")]
        #[serde(deserialize_with = "deserialize_regex", rename = "match")]
        matching: Regex,
        /// Display request/response headers (default: false)
        #[serde(default)]
        headers: bool,
        /// Display request/response body (default: false)
        #[serde(default)]
        body: bool,
    },
    /// Match header value given a value to display logs
    Value {
        /// Header name
        name: String,
        /// Header value
        value: String,
        /// Display request/response headers (default: false)
        #[serde(default)]
        headers: bool,
        /// Display request/response body (default: false)
        #[serde(default)]
        body: bool,
    },
}

impl HeaderLoggingCondition {
    /// Returns if we should display the request/response headers and body given the `SupergraphRequest`
    pub(crate) fn should_log(&self, req: &SupergraphRequest) -> (bool, bool) {
        match self {
            HeaderLoggingCondition::Matching {
                name,
                matching: matched,
                headers,
                body,
            } => {
                let header_match = req
                    .supergraph_request
                    .headers()
                    .get(name)
                    .and_then(|h| h.to_str().ok())
                    .map(|h| matched.is_match(h))
                    .unwrap_or_default();

                if header_match {
                    (*headers, *body)
                } else {
                    (false, false)
                }
            }
            HeaderLoggingCondition::Value {
                name,
                value,
                headers,
                body,
            } => {
                let header_match = req
                    .supergraph_request
                    .headers()
                    .get(name)
                    .and_then(|h| h.to_str().ok())
                    .map(|h| value.as_str() == h)
                    .unwrap_or_default();

                if header_match {
                    (*headers, *body)
                } else {
                    (false, false)
                }
            }
        }
    }
}

#[derive(Clone, Debug, Deserialize, JsonSchema, Copy)]
#[serde(deny_unknown_fields, rename_all = "snake_case")]
pub(crate) enum LoggingFormat {
    /// Pretty text format (default if you're running from a tty)
    Pretty,
    /// Json log format
    Json,
}

impl Default for LoggingFormat {
    fn default() -> Self {
        if atty::is(atty::Stream::Stdout) {
            Self::Pretty
        } else {
            Self::Json
        }
    }
}

#[derive(Clone, Default, Debug, Deserialize, JsonSchema)]
#[serde(deny_unknown_fields, rename_all = "snake_case")]
pub(crate) struct ExposeTraceId {
    /// Expose the trace_id in response headers
    #[serde(default)]
    pub(crate) enabled: bool,
    /// Choose the header name to expose trace_id (default: apollo-trace-id)
    #[schemars(with = "Option<String>")]
    #[serde(deserialize_with = "deserialize_option_header_name")]
    pub(crate) header_name: Option<HeaderName>,
}

/// Configure propagation of traces. In general you won't have to do this as these are automatically configured
/// along with any exporter you configure.
#[derive(Clone, Default, Debug, Deserialize, JsonSchema)]
#[serde(deny_unknown_fields, rename_all = "snake_case")]
pub(crate) struct Propagation {
    /// Select a custom request header to set your own trace_id (header value must be convertible from hexadecimal to set a correct trace_id)
    #[serde(default)]
    pub(crate) request: RequestPropagation,
    /// Propagate baggage https://www.w3.org/TR/baggage/
    #[serde(default)]
    pub(crate) baggage: bool,
    /// Propagate trace context https://www.w3.org/TR/trace-context/
    #[serde(default)]
    pub(crate) trace_context: bool,
    /// Propagate Jaeger
    #[serde(default)]
    pub(crate) jaeger: bool,
    /// Propagate Datadog
    #[serde(default)]
    pub(crate) datadog: bool,
    /// Propagate Zipkin
    #[serde(default)]
    pub(crate) zipkin: bool,
}

#[derive(Clone, Debug, Deserialize, JsonSchema, Default)]
#[serde(deny_unknown_fields, rename_all = "snake_case")]
pub(crate) struct RequestPropagation {
    /// Choose the header name to expose trace_id (default: apollo-trace-id)
    #[schemars(with = "String")]
    #[serde(deserialize_with = "deserialize_option_header_name")]
    pub(crate) header_name: Option<HeaderName>,
}

#[derive(Debug, Clone, Deserialize, JsonSchema)]
#[serde(deny_unknown_fields)]
#[non_exhaustive]
pub(crate) struct Trace {
    /// The trace service name
    #[serde(default = "default_service_name")]
    pub(crate) service_name: String,
    /// The trace service namespace
    #[serde(default = "default_service_namespace")]
    pub(crate) service_namespace: String,
    /// The sampler, always_on, always_off or a decimal between 0.0 and 1.0
    #[serde(default = "default_sampler")]
    pub(crate) sampler: SamplerOption,
    /// Whether to use parent based sampling
    #[serde(default = "default_parent_based_sampler")]
    pub(crate) parent_based_sampler: bool,
    /// The maximum events per span before discarding
    #[serde(default = "default_max_events_per_span")]
    pub(crate) max_events_per_span: u32,
    /// The maximum attributes per span before discarding
    #[serde(default = "default_max_attributes_per_span")]
    pub(crate) max_attributes_per_span: u32,
    /// The maximum links per span before discarding
    #[serde(default = "default_max_links_per_span")]
    pub(crate) max_links_per_span: u32,
    /// The maximum attributes per event before discarding
    #[serde(default = "default_max_attributes_per_event")]
    pub(crate) max_attributes_per_event: u32,
    /// The maximum attributes per link before discarding
    #[serde(default = "default_max_attributes_per_link")]
    pub(crate) max_attributes_per_link: u32,
    /// Default attributes
    #[serde(default)]
    pub(crate) attributes: BTreeMap<String, AttributeValue>,
}

fn default_parent_based_sampler() -> bool {
    true
}

fn default_sampler() -> SamplerOption {
    SamplerOption::Always(Sampler::AlwaysOn)
}

impl Default for Trace {
    fn default() -> Self {
        Self {
            service_name: default_service_name(),
            service_namespace: default_service_namespace(),
            sampler: default_sampler(),
            parent_based_sampler: default_parent_based_sampler(),
            max_events_per_span: default_max_events_per_span(),
            max_attributes_per_span: default_max_attributes_per_span(),
            max_links_per_span: default_max_links_per_span(),
            max_attributes_per_event: default_max_attributes_per_event(),
            max_attributes_per_link: default_max_attributes_per_link(),
            attributes: Default::default(),
        }
    }
}

fn default_service_name() -> String {
    "${env.OTEL_SERVICE_NAME:-router}".to_string()
}
fn default_service_namespace() -> String {
    "".to_string()
}
fn default_max_events_per_span() -> u32 {
    SpanLimits::default().max_events_per_span
}
fn default_max_attributes_per_span() -> u32 {
    SpanLimits::default().max_attributes_per_span
}
fn default_max_links_per_span() -> u32 {
    SpanLimits::default().max_links_per_span
}
fn default_max_attributes_per_event() -> u32 {
    SpanLimits::default().max_attributes_per_event
}
fn default_max_attributes_per_link() -> u32 {
    SpanLimits::default().max_attributes_per_link
}

#[derive(Debug, Clone, Deserialize, JsonSchema)]
#[serde(untagged, deny_unknown_fields)]
pub(crate) enum AttributeValue {
    /// bool values
    Bool(bool),
    /// i64 values
    I64(i64),
    /// f64 values
    F64(f64),
    /// String values
    String(String),
    /// Array of homogeneous values
    Array(AttributeArray),
}

impl From<AttributeValue> for opentelemetry::Value {
    fn from(value: AttributeValue) -> Self {
        match value {
            AttributeValue::Bool(v) => Value::Bool(v),
            AttributeValue::I64(v) => Value::I64(v),
            AttributeValue::F64(v) => Value::F64(v),
            AttributeValue::String(v) => Value::String(v.into()),
            AttributeValue::Array(v) => Value::Array(v.into()),
        }
    }
}

#[derive(Debug, Clone, Deserialize, JsonSchema)]
#[serde(untagged, deny_unknown_fields)]
pub(crate) enum AttributeArray {
    /// Array of bools
    Bool(Vec<bool>),
    /// Array of integers
    I64(Vec<i64>),
    /// Array of floats
    F64(Vec<f64>),
    /// Array of strings
    String(Vec<String>),
}

impl From<AttributeArray> for opentelemetry::Array {
    fn from(array: AttributeArray) -> Self {
        match array {
            AttributeArray::Bool(v) => Array::Bool(v),
            AttributeArray::I64(v) => Array::I64(v),
            AttributeArray::F64(v) => Array::F64(v),
            AttributeArray::String(v) => Array::String(v.into_iter().map(|v| v.into()).collect()),
        }
    }
}

#[derive(Clone, Debug, Deserialize, JsonSchema)]
#[serde(deny_unknown_fields, untagged)]
pub(crate) enum SamplerOption {
    /// Sample a given fraction. Fractions >= 1 will always sample.
    TraceIdRatioBased(f64),
    Always(Sampler),
}

#[derive(Clone, Debug, Deserialize, JsonSchema)]
#[serde(deny_unknown_fields, rename_all = "snake_case")]
pub(crate) enum Sampler {
    /// Always sample
    AlwaysOn,
    /// Never sample
    AlwaysOff,
}

impl From<Sampler> for opentelemetry::sdk::trace::Sampler {
    fn from(s: Sampler) -> Self {
        match s {
            Sampler::AlwaysOn => opentelemetry::sdk::trace::Sampler::AlwaysOn,
            Sampler::AlwaysOff => opentelemetry::sdk::trace::Sampler::AlwaysOff,
        }
    }
}

impl From<SamplerOption> for opentelemetry::sdk::trace::Sampler {
    fn from(s: SamplerOption) -> Self {
        match s {
            SamplerOption::Always(s) => s.into(),
            SamplerOption::TraceIdRatioBased(ratio) => {
                opentelemetry::sdk::trace::Sampler::TraceIdRatioBased(ratio)
            }
        }
    }
}

impl From<&Trace> for opentelemetry::sdk::trace::Config {
    fn from(config: &Trace) -> Self {
        let mut trace_config = opentelemetry::sdk::trace::config();

        let mut sampler: opentelemetry::sdk::trace::Sampler = config.sampler.clone().into();
        if config.parent_based_sampler {
            sampler = parent_based(sampler);
        }

        trace_config = trace_config.with_sampler(sampler);
        trace_config = trace_config.with_max_events_per_span(config.max_events_per_span);
        trace_config = trace_config.with_max_attributes_per_span(config.max_attributes_per_span);
        trace_config = trace_config.with_max_links_per_span(config.max_links_per_span);
        trace_config = trace_config.with_max_attributes_per_event(config.max_attributes_per_event);
        trace_config = trace_config.with_max_attributes_per_link(config.max_attributes_per_link);

        let mut resource_defaults = vec![];
        resource_defaults.push(KeyValue::new(
            opentelemetry_semantic_conventions::resource::SERVICE_NAME,
            config.service_name.clone(),
        ));
        resource_defaults.push(KeyValue::new(
            opentelemetry_semantic_conventions::resource::SERVICE_NAMESPACE,
            config.service_namespace.clone(),
        ));
        resource_defaults.push(KeyValue::new(
            opentelemetry_semantic_conventions::resource::SERVICE_VERSION,
            std::env!("CARGO_PKG_VERSION"),
        ));

        if let Some(executable_name) = std::env::current_exe().ok().and_then(|path| {
            path.file_name()
                .and_then(|p| p.to_str().map(|s| s.to_string()))
        }) {
            resource_defaults.push(KeyValue::new(
                opentelemetry_semantic_conventions::resource::PROCESS_EXECUTABLE_NAME,
                executable_name,
            ));
        }

        // Take the env variables first, and then layer on the rest of the resources, last entry wins
        let resource = EnvResourceDetector::default()
            .detect(Duration::from_secs(0))
            .merge(&Resource::new(resource_defaults))
            .merge(&mut Resource::new(
                config
                    .attributes
                    .iter()
                    .map(|(k, v)| {
                        KeyValue::new(
                            opentelemetry::Key::from(k.clone()),
                            opentelemetry::Value::from(v.clone()),
                        )
                    })
                    .collect::<Vec<KeyValue>>(),
            ));

        trace_config = trace_config.with_resource(resource);
        trace_config
    }
}

fn parent_based(sampler: opentelemetry::sdk::trace::Sampler) -> opentelemetry::sdk::trace::Sampler {
    opentelemetry::sdk::trace::Sampler::ParentBased(Box::new(sampler))
}

impl Conf {
    pub(crate) fn calculate_field_level_instrumentation_ratio(&self) -> Result<f64, Error> {
        Ok(
            match (
                self.tracing
                    .clone()
                    .unwrap_or_default()
                    .trace_config
                    .unwrap_or_default()
                    .sampler,
                self.apollo
                    .clone()
                    .unwrap_or_default()
                    .field_level_instrumentation_sampler,
            ) {
                // Error conditions
                (
                    SamplerOption::TraceIdRatioBased(global_ratio),
                    SamplerOption::TraceIdRatioBased(field_ratio),
                ) if field_ratio > global_ratio => {
                    Err(Error::InvalidFieldLevelInstrumentationSampler)?
                }
                (
                    SamplerOption::Always(Sampler::AlwaysOff),
                    SamplerOption::Always(Sampler::AlwaysOn),
                ) => Err(Error::InvalidFieldLevelInstrumentationSampler)?,
                (
                    SamplerOption::Always(Sampler::AlwaysOff),
                    SamplerOption::TraceIdRatioBased(ratio),
                ) if ratio != 0.0 => Err(Error::InvalidFieldLevelInstrumentationSampler)?,
                (
                    SamplerOption::TraceIdRatioBased(ratio),
                    SamplerOption::Always(Sampler::AlwaysOn),
                ) if ratio != 1.0 => Err(Error::InvalidFieldLevelInstrumentationSampler)?,

                // Happy paths
                (_, SamplerOption::TraceIdRatioBased(ratio)) if ratio == 0.0 => 0.0,
                (SamplerOption::TraceIdRatioBased(ratio), _) if ratio == 0.0 => 0.0,
                (_, SamplerOption::Always(Sampler::AlwaysOn)) => 1.0,
                (
                    SamplerOption::TraceIdRatioBased(global_ratio),
                    SamplerOption::TraceIdRatioBased(field_ratio),
                ) => field_ratio / global_ratio,
                (
                    SamplerOption::Always(Sampler::AlwaysOn),
                    SamplerOption::TraceIdRatioBased(field_ratio),
                ) => field_ratio,
                (_, _) => 0.0,
            },
        )
    }
}

#[cfg(test)]
mod tests {
    use super::*;

    #[test]
    fn test_logging_conf_validation() {
        let logging_conf = Logging {
            format: LoggingFormat::default(),
            display_target: false,
            display_filename: false,
            display_line_number: false,
            when_header: vec![HeaderLoggingCondition::Value {
                name: "test".to_string(),
                value: String::new(),
                headers: true,
                body: false,
            }],
        };

        logging_conf.validate().unwrap();

        let logging_conf = Logging {
            format: LoggingFormat::default(),
            display_target: false,
            display_filename: false,
            display_line_number: false,
            when_header: vec![HeaderLoggingCondition::Value {
                name: "test".to_string(),
                value: String::new(),
                headers: false,
                body: false,
            }],
        };

        let validate_res = logging_conf.validate();
        assert!(validate_res.is_err());
        assert_eq!(validate_res.unwrap_err().to_string(), "'when_header' configuration for logging is invalid: body and headers must not be both false because it doesn't enable any logs");
    }

    #[test]
    fn test_logging_conf_should_log() {
        let logging_conf = Logging {
            format: LoggingFormat::default(),
            display_target: false,
            display_filename: false,
            display_line_number: false,
            when_header: vec![HeaderLoggingCondition::Matching {
                name: "test".to_string(),
                matching: Regex::new("^foo*").unwrap(),
                headers: true,
                body: false,
            }],
        };
        let req = SupergraphRequest::fake_builder()
            .header("test", "foobar")
            .build()
            .unwrap();
        assert_eq!(logging_conf.should_log(&req), (true, false));

        let logging_conf = Logging {
            format: LoggingFormat::default(),
            display_target: false,
            display_filename: false,
            display_line_number: false,
            when_header: vec![HeaderLoggingCondition::Value {
                name: "test".to_string(),
                value: String::from("foobar"),
                headers: true,
                body: false,
            }],
        };
        assert_eq!(logging_conf.should_log(&req), (true, false));

        let logging_conf = Logging {
            format: LoggingFormat::default(),
            display_target: false,
            display_filename: false,
            display_line_number: false,
            when_header: vec![
                HeaderLoggingCondition::Matching {
                    name: "test".to_string(),
                    matching: Regex::new("^foo*").unwrap(),
                    headers: true,
                    body: false,
                },
                HeaderLoggingCondition::Matching {
                    name: "test".to_string(),
                    matching: Regex::new("^*bar$").unwrap(),
                    headers: false,
                    body: true,
                },
            ],
        };
        assert_eq!(logging_conf.should_log(&req), (true, true));

        let logging_conf = Logging {
            format: LoggingFormat::default(),
            display_target: false,
            display_filename: false,
            display_line_number: false,
            when_header: vec![HeaderLoggingCondition::Matching {
                name: "testtest".to_string(),
                matching: Regex::new("^foo*").unwrap(),
                headers: true,
                body: false,
            }],
        };
        assert_eq!(logging_conf.should_log(&req), (false, false));
    }
}<|MERGE_RESOLUTION|>--- conflicted
+++ resolved
@@ -54,15 +54,10 @@
 #[derive(Clone, Default, Debug, Deserialize, JsonSchema)]
 #[serde(deny_unknown_fields, rename_all = "snake_case")]
 pub struct Conf {
-<<<<<<< HEAD
+    /// Logging configuration
     #[serde(rename = "experimental_logging", default)]
     pub(crate) logging: Logging,
-=======
-    /// Logging configuration
-    #[serde(rename = "experimental_logging")]
-    pub(crate) logging: Option<Logging>,
     /// Metrics configuration
->>>>>>> e137df2b
     pub(crate) metrics: Option<Metrics>,
     /// Tracing configuration
     pub(crate) tracing: Option<Tracing>,
@@ -126,19 +121,14 @@
     /// Log format
     #[serde(default)]
     pub(crate) format: LoggingFormat,
-<<<<<<< HEAD
+    /// Display the target in the logs
     #[serde(default)]
     pub(crate) display_target: bool,
-    #[serde(default)]
-    pub(crate) display_filename: bool,
-    #[serde(default)]
-=======
     /// Display the filename in the logs
-    #[serde(default = "default_display_filename")]
+    #[serde(default)]
     pub(crate) display_filename: bool,
     /// Display the line number in the logs
-    #[serde(default = "default_display_line_number")]
->>>>>>> e137df2b
+    #[serde(default)]
     pub(crate) display_line_number: bool,
     /// Log configuration to log request and response for subgraphs and supergraph
     #[serde(default)]

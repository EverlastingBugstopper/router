--- conflicted
+++ resolved
@@ -333,15 +333,10 @@
     context: &'a Context,
     service_factory: &'a Arc<SF>,
     schema: &'a Schema,
-<<<<<<< HEAD
-    originating_request: &'a Arc<http::Request<Request>>,
+    supergraph_request: &'a Arc<http::Request<Request>>,
     #[allow(clippy::type_complexity)]
     deferred_fetches:
         &'a HashMap<String, Sender<(Option<HeaderMap<HeaderValue>>, Value, Vec<Error>)>>,
-=======
-    supergraph_request: &'a Arc<http::Request<Request>>,
-    deferred_fetches: &'a HashMap<String, Sender<(Value, Vec<Error>)>>,
->>>>>>> 83a683c0
     options: &'a QueryPlanOptions,
 }
 
@@ -414,13 +409,9 @@
                     }
                 }
                 PlanNode::Flatten(FlattenNode { path, node }) => {
-<<<<<<< HEAD
-                    let (_headers, v, subselect, err) = node
-=======
                     // Note that the span must be `info` as we need to pick this up in apollo tracing
                     let current_dir = current_dir.join(path);
-                    let (v, subselect, err) = node
->>>>>>> 83a683c0
+                    let (_headers, v, subselect, err) = node
                         .execute_recursively(
                             parameters,
                             // this is the only command that actually changes the "current dir"

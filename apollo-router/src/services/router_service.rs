--- conflicted
+++ resolved
@@ -1,31 +1,8 @@
 //! Implements the router phase of the request lifecycle.
 
-<<<<<<< HEAD
-use crate::cache::storage::CacheStorage;
-use crate::cache::DedupCache;
-use crate::error::ServiceBuildError;
-use crate::introspection::Introspection;
-use crate::layers::ServiceBuilderExt;
-use crate::layers::DEFAULT_BUFFER_SIZE;
-use crate::plugin::DynPlugin;
-use crate::plugin::Plugin;
-use crate::{
-    query_planner::{BridgeQueryPlanner, CachingQueryPlanner, QueryPlanOptions},
-    services::{
-        execution_service::ExecutionService,
-        layers::{
-            allow_only_http_post_mutations::AllowOnlyHttpPostMutationsLayer, apq::APQLayer,
-            ensure_query_presence::EnsureQueryPresence,
-        },
-    },
-    ExecutionRequest, ExecutionResponse, QueryPlannerRequest, QueryPlannerResponse, Response,
-    ResponseBody, RouterRequest, RouterResponse, Schema, SubgraphRequest, SubgraphResponse,
-};
-=======
 use std::sync::Arc;
 use std::task::Poll;
 
->>>>>>> b98477ef
 use futures::future::ready;
 use futures::future::BoxFuture;
 use futures::stream::once;
@@ -46,6 +23,8 @@
 use tracing_futures::Instrument;
 
 use super::QueryPlannerContent;
+use crate::cache::storage::CacheStorage;
+use crate::cache::DedupCache;
 use crate::error::QueryPlannerError;
 use crate::error::ServiceBuildError;
 use crate::graphql;

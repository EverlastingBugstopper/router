--- conflicted
+++ resolved
@@ -1,10 +1,6 @@
 ---
 source: apollo-router/src/configuration/mod.rs
-<<<<<<< HEAD
-assertion_line: 442
-=======
 assertion_line: 429
->>>>>>> d30876c1
 expression: "&schema"
 ---
 {
@@ -12,56 +8,6 @@
   "title": "Configuration",
   "description": "The configuration for the router. Currently maintains a mapping of subgraphs.",
   "type": "object",
-<<<<<<< HEAD
-  "anyOf": [
-    {
-      "required": [
-        "forbid_mutations"
-      ]
-    },
-    {
-      "required": [
-        "headers"
-      ]
-    },
-    {
-      "required": [
-        "override_subgraph_url"
-      ]
-    },
-    {
-      "required": [
-        "reporting"
-      ]
-    },
-    {
-      "required": [
-        "rhai"
-      ]
-    },
-    {
-      "required": [
-        "test.always_fails_to_start"
-      ]
-    },
-    {
-      "required": [
-        "test.always_fails_to_start_and_stop"
-      ]
-    },
-    {
-      "required": [
-        "test.always_fails_to_stop"
-      ]
-    },
-    {
-      "required": [
-        "test.always_starts_and_stops"
-      ]
-    }
-  ],
-=======
->>>>>>> d30876c1
   "properties": {
     "forbid_mutations": {
       "type": "boolean"

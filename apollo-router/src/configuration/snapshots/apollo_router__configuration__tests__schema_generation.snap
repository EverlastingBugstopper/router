--- conflicted
+++ resolved
@@ -4344,11 +4344,7 @@
                 "additionalProperties": false
               }
             }
-<<<<<<< HEAD
           }
-=======
-          },
-          "additionalProperties": false
         },
         "supergraph": {
           "description": "TLS server configuration\n\nthis will affect the GraphQL endpoint and any other endpoint targeting the same listen address",
@@ -4378,7 +4374,6 @@
           },
           "additionalProperties": false,
           "nullable": true
->>>>>>> 45c80a6e
         }
       },
       "additionalProperties": false

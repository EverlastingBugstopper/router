--- conflicted
+++ resolved
@@ -18,16 +18,12 @@
 use tower_http::trace::{DefaultMakeSpan, TraceLayer};
 use tower_service::Service;
 use tracing::instrument::WithSubscriber;
-use tracing::{Level, Span};
+use tracing::{Instrument, Level, Span};
 use tracing_opentelemetry::OpenTelemetrySpanExt;
 use warp::host::Authority;
 use warp::{
     http::{header::HeaderMap, StatusCode, Uri},
-<<<<<<< HEAD
-    hyper::Response,
-=======
     hyper::Body,
->>>>>>> c562d842
     Filter,
 };
 use warp::{Rejection, Reply};
@@ -387,20 +383,6 @@
     });
 
     async move {
-<<<<<<< HEAD
-        let response = stream_request(router, request)
-            .instrument(tracing::info_span!("graphql_request"))
-            .await;
-
-        Box::new(Response::new(response)) as Box<dyn Reply>
-    }
-}
-
-async fn stream_request<Router, PreparedQuery>(
-    router: Arc<Router>,
-    request: graphql::Request,
-) -> hyper::Body
-=======
         match service.ready_oneshot().await {
             Ok(service) => {
                 let service = service.clone();
@@ -412,7 +394,7 @@
 
                 let response = stream_request(service, http_request.into()).await;
 
-                Box::new(hyper::Response::new(Body::from(response))) as Box<dyn Reply>
+                Box::new(hyper::Response::new(response)) as Box<dyn Reply>
             }
             Err(_) => Box::new(warp::reply::with_status(
                 "Invalid host to redirect to",
@@ -422,39 +404,39 @@
     }
 }
 
-async fn stream_request<RS>(service: RS, request: Request<graphql::Request>) -> String
->>>>>>> c562d842
+async fn stream_request<RS>(service: RS, request: Request<graphql::Request>) -> hyper::Body
 where
     RS: Service<Request<graphql::Request>, Response = Response<ResponseBody>, Error = BoxError>
         + Send
         + Clone
         + 'static,
 {
-<<<<<<< HEAD
-    let response = match router.prepare_query(&request).await {
-        Ok(route) => route.execute(request).await,
-        Err(stream) => stream,
-    };
-
-    crate::json_serializer::make_body(response.to_value()).await
-=======
     match service.oneshot(request).await {
-        Err(_) => String::new(),
+        Err(_) => Body::from(String::new()),
         Ok(response) => {
             let span = Span::current();
             // TODO headers
-            tracing::trace_span!(parent: &span, "serialize_response").in_scope(|| {
-                match response.into_body() {
-                    ResponseBody::GraphQL(graphql) => serde_json::to_string(&graphql)
-                        .expect("serde_json::Value serialization will not fail"),
-                    ResponseBody::RawJSON(json) => serde_json::to_string(&json)
-                        .expect("serde_json::Value serialization will not fail"),
-                    ResponseBody::RawString(string) => string,
+            match response.into_body() {
+                ResponseBody::GraphQL(graphql) => {
+                    crate::json_serializer::make_body(graphql.to_value())
+                        .instrument(tracing::trace_span!(parent: &span, "serialize_response"))
+                        .await
                 }
-            })
+                ResponseBody::RawJSON(json) => {
+                    tracing::trace_span!(parent: &span, "serialize_response").in_scope(|| {
+                        hyper::Body::from(
+                            serde_json::to_string(&json)
+                                .expect("serde_json::Value serialization will not fail"),
+                        )
+                    })
+                }
+                ResponseBody::RawString(string) => {
+                    tracing::trace_span!(parent: &span, "serialize_response")
+                        .in_scope(|| hyper::Body::from(string))
+                }
+            }
         }
     }
->>>>>>> c562d842
 }
 
 fn prefers_html(accept_header: String) -> bool {
@@ -868,8 +850,13 @@
         let output =
             send_to_unix_socket(server.listen_address(), "POST", r#"{"query":"query"}"#).await;
 
+        //crude way to parse chunks
+        assert!(output.starts_with(b"1B\r\n"));
+        assert!(output.ends_with(b"\r\n0\r\n\r\n"));
+        let response = &output[4..output.len() - 7];
+
         assert_eq!(
-            serde_json::from_slice::<graphql::Response>(&output).unwrap(),
+            serde_json::from_slice::<graphql::Response>(response).unwrap(),
             expected_response,
         );
 
@@ -877,8 +864,13 @@
         let output =
             send_to_unix_socket(server.listen_address(), "GET", r#"{"query":"query"}"#).await;
 
+        //crude way to parse chunks
+        assert!(output.starts_with(b"1B\r\n"));
+        assert!(output.ends_with(b"\r\n0\r\n\r\n"));
+        let response = &output[4..output.len() - 7];
+
         assert_eq!(
-            serde_json::from_slice::<graphql::Response>(&output).unwrap(),
+            serde_json::from_slice::<graphql::Response>(response).unwrap(),
             expected_response,
         );
 

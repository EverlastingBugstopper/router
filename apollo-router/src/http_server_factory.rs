use super::router::ApolloRouterError;
use crate::configuration::{Configuration, ListenAddr};
<<<<<<< HEAD
=======
use crate::graphql;
use crate::http_ext::{Request, Response};
>>>>>>> c5587443
use crate::plugin::Handler;
use crate::router_factory::RouterServiceFactory;
use derivative::Derivative;
use futures::channel::oneshot;
use futures::prelude::*;
use std::sync::Arc;
use std::{collections::HashMap, pin::Pin};

/// Factory for creating the http server component.
///
/// This trait enables us to test that `StateMachine` correctly recreates the http server when
/// necessary e.g. when listen address changes.
pub(crate) trait HttpServerFactory {
    type Future: Future<Output = Result<HttpServerHandle, ApolloRouterError>> + Send;

    fn create<RF>(
        &self,
        service_factory: RF,
        configuration: Arc<Configuration>,
        listener: Option<Listener>,
        plugin_handlers: HashMap<String, Handler>,
    ) -> Self::Future
    where
<<<<<<< HEAD
        RF: RouterServiceFactory;
=======
        RS: Service<
                Request<graphql::Request>,
                Response = Response<BoxStream<'static, ResponseBody>>,
                Error = BoxError,
            > + Send
            + Sync
            + Clone
            + 'static,
        <RS as Service<Request<graphql::Request>>>::Future: std::marker::Send;
>>>>>>> c5587443
}

/// A handle with with a client can shut down the server gracefully.
/// This relies on the underlying server implementation doing the right thing.
/// There are various ways that a user could prevent this working, including holding open connections
/// and sending huge requests. There is potential work needed for hardening.
#[derive(Derivative)]
#[derivative(Debug)]
pub(crate) struct HttpServerHandle {
    /// Sender to use to notify of shutdown
    shutdown_sender: oneshot::Sender<()>,

    /// Future to wait on for graceful shutdown
    #[derivative(Debug = "ignore")]
    server_future: Pin<Box<dyn Future<Output = Result<Listener, ApolloRouterError>> + Send>>,

    /// The listen address that the server is actually listening on.
    /// If the socket address specified port zero the OS will assign a random free port.
    listen_address: ListenAddr,
}

impl HttpServerHandle {
    pub(crate) fn new(
        shutdown_sender: oneshot::Sender<()>,
        server_future: Pin<Box<dyn Future<Output = Result<Listener, ApolloRouterError>> + Send>>,
        listen_address: ListenAddr,
    ) -> Self {
        Self {
            shutdown_sender,
            server_future,
            listen_address,
        }
    }

    pub(crate) async fn shutdown(self) -> Result<(), ApolloRouterError> {
        if let Err(_err) = self.shutdown_sender.send(()) {
            tracing::error!("Failed to notify http thread of shutdown")
        };
        let _listener = self.server_future.await?;
        #[cfg(unix)]
        {
            if let ListenAddr::UnixSocket(path) = self.listen_address {
                let _ = tokio::fs::remove_file(path).await;
            }
        }
        Ok(())
    }

    pub(crate) async fn restart<RF, SF>(
        self,
        factory: &SF,
        router: RF,
        configuration: Arc<Configuration>,
        plugin_handlers: HashMap<String, Handler>,
    ) -> Result<Self, ApolloRouterError>
    where
        SF: HttpServerFactory,
<<<<<<< HEAD
        RF: RouterServiceFactory,
=======
        RS: Service<
                Request<graphql::Request>,
                Response = Response<BoxStream<'static, ResponseBody>>,
                Error = BoxError,
            > + Send
            + Sync
            + Clone
            + 'static,
        <RS as Service<Request<graphql::Request>>>::Future: std::marker::Send,
>>>>>>> c5587443
    {
        // we tell the currently running server to stop
        if let Err(_err) = self.shutdown_sender.send(()) {
            tracing::error!("Failed to notify http thread of shutdown")
        };

        // when the server receives the shutdown signal, it stops accepting new
        // connections, and returns the TCP listener, to reuse it in the next server
        // it is necessary to keep the queue of new TCP sockets associated with
        // the listener instead of dropping them
        let listener = self.server_future.await;
        tracing::debug!("previous server stopped");

        // we keep the TCP listener if it is compatible with the new configuration
        let listener = if self.listen_address != configuration.server.listen {
            None
        } else {
            match listener {
                Ok(listener) => Some(listener),
                Err(e) => {
                    tracing::error!("the previous listen socket failed: {}", e);
                    None
                }
            }
        };

        let handle = factory
            .create(
                router,
                Arc::clone(&configuration),
                listener,
                plugin_handlers,
            )
            .await?;
        tracing::debug!("restarted on {}", handle.listen_address());

        Ok(handle)
    }

    pub(crate) fn listen_address(&self) -> &ListenAddr {
        &self.listen_address
    }
}

pub(crate) enum Listener {
    Tcp(tokio::net::TcpListener),
    #[cfg(unix)]
    Unix(tokio::net::UnixListener),
}

pub(crate) enum NetworkStream {
    Tcp(tokio::net::TcpStream),
    #[cfg(unix)]
    Unix(tokio::net::UnixStream),
}

impl Listener {
    pub(crate) fn local_addr(&self) -> std::io::Result<ListenAddr> {
        match self {
            Listener::Tcp(listener) => listener.local_addr().map(Into::into),
            #[cfg(unix)]
            Listener::Unix(listener) => listener.local_addr().map(|addr| {
                ListenAddr::UnixSocket(
                    addr.as_pathname()
                        .map(ToOwned::to_owned)
                        .unwrap_or_default(),
                )
            }),
        }
    }

    pub(crate) async fn accept(&mut self) -> std::io::Result<NetworkStream> {
        match self {
            Listener::Tcp(listener) => listener
                .accept()
                .await
                .map(|(stream, _)| NetworkStream::Tcp(stream)),
            #[cfg(unix)]
            Listener::Unix(listener) => listener
                .accept()
                .await
                .map(|(stream, _)| NetworkStream::Unix(stream)),
        }
    }
}

#[cfg(test)]
mod tests {
    use super::*;
    use futures::channel::oneshot;
    use std::net::SocketAddr;
    use std::str::FromStr;
    use test_log::test;

    #[test(tokio::test)]
    async fn sanity() {
        let (shutdown_sender, shutdown_receiver) = oneshot::channel();
        let listener = Listener::Tcp(tokio::net::TcpListener::bind("127.0.0.1:0").await.unwrap());

        HttpServerHandle::new(
            shutdown_sender,
            futures::future::ready(Ok(listener)).boxed(),
            SocketAddr::from_str("127.0.0.1:0").unwrap().into(),
        )
        .shutdown()
        .await
        .expect("Should have waited for shutdown");

        shutdown_receiver
            .await
            .expect("Should have been send notification to shutdown");
    }

    #[test(tokio::test)]
    #[cfg(unix)]
    async fn sanity_unix() {
        let temp_dir = tempfile::tempdir().unwrap();
        let sock = temp_dir.as_ref().join("sock");
        let (shutdown_sender, shutdown_receiver) = oneshot::channel();
        let listener = Listener::Unix(tokio::net::UnixListener::bind(&sock).unwrap());

        HttpServerHandle::new(
            shutdown_sender,
            futures::future::ready(Ok(listener)).boxed(),
            ListenAddr::UnixSocket(sock),
        )
        .shutdown()
        .await
        .expect("Should have waited for shutdown");

        shutdown_receiver
            .await
            .expect("Should have been send notification to shutdown");
    }
}<|MERGE_RESOLUTION|>--- conflicted
+++ resolved
@@ -1,10 +1,7 @@
 use super::router::ApolloRouterError;
 use crate::configuration::{Configuration, ListenAddr};
-<<<<<<< HEAD
-=======
 use crate::graphql;
 use crate::http_ext::{Request, Response};
->>>>>>> c5587443
 use crate::plugin::Handler;
 use crate::router_factory::RouterServiceFactory;
 use derivative::Derivative;
@@ -28,19 +25,7 @@
         plugin_handlers: HashMap<String, Handler>,
     ) -> Self::Future
     where
-<<<<<<< HEAD
         RF: RouterServiceFactory;
-=======
-        RS: Service<
-                Request<graphql::Request>,
-                Response = Response<BoxStream<'static, ResponseBody>>,
-                Error = BoxError,
-            > + Send
-            + Sync
-            + Clone
-            + 'static,
-        <RS as Service<Request<graphql::Request>>>::Future: std::marker::Send;
->>>>>>> c5587443
 }
 
 /// A handle with with a client can shut down the server gracefully.
@@ -98,19 +83,7 @@
     ) -> Result<Self, ApolloRouterError>
     where
         SF: HttpServerFactory,
-<<<<<<< HEAD
         RF: RouterServiceFactory,
-=======
-        RS: Service<
-                Request<graphql::Request>,
-                Response = Response<BoxStream<'static, ResponseBody>>,
-                Error = BoxError,
-            > + Send
-            + Sync
-            + Clone
-            + 'static,
-        <RS as Service<Request<graphql::Request>>>::Future: std::marker::Send,
->>>>>>> c5587443
     {
         // we tell the currently running server to stop
         if let Err(_err) = self.shutdown_sender.send(()) {

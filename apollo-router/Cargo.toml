[package]
name = "apollo-router"
version = "1.11.0"
authors = ["Apollo Graph, Inc. <packages@apollographql.com>"]
repository = "https://github.com/apollographql/router/"
documentation = "https://www.apollographql.com/docs/router/"
description = "A configurable, high-performance routing runtime for Apollo Federation 🚀"
license = "Elastic-2.0"

# renovate-automation: rustc version
rust-version = "1.67.0"
edition = "2021"
build = "build/main.rs"

[[bin]]
name = "router"
path = "src/main.rs"

[features]
# if you are doing heap profiling
dhat-heap = ["dhat"]
dhat-ad-hoc = ["dhat"]
# Prevents the query execution to continue if any error occurs while fetching
# the data of a subgraph. This is useful in development as you want to be
# alerted early when something is wrong instead of receiving an invalid result.
failfast = []
# Enables usage of tokio-console with the router
# tokio-console also requires at build time the environment variable
# RUSTFLAGS="--cfg tokio_unstable"
console = ["tokio/tracing", "console-subscriber"]
# "fake" feature to disable V8 usage when building on docs.rs
# See https://github.com/apollographql/federation-rs/pull/185
docs_rs = ["router-bridge/docs_rs"]
default = []

[package.metadata.docs.rs]
features = ["docs_rs"]

[dependencies]
askama = "0.11.1"
access-json = "0.1.0"
anyhow = "1.0.68"
ansi_term = "0.12"
apollo-compiler = "0.6.0"
apollo-parser = "0.4.1"
arc-swap = "1.6.0"
async-compression = { version = "0.3.15", features = [
    "tokio",
    "brotli",
    "gzip",
    "deflate",
] }
async-trait = "0.1.65"
atty = "0.2.14"
axum = { version = "0.6.10", features = ["headers", "json", "original-uri"] }
backtrace = "0.3.67"
base64 = "0.20.0"
buildstructor = "0.5.1"
bytes = "1.2.1"
clap = { version = "4.1.4", default-features = false, features = [
    "env",
    "derive",
    "std",
    "help",
] }
console-subscriber = { version = "0.1.8", optional = true }
ci_info = {version="0.14.10", features=["serde-1"] }
dashmap = { version = "5.4.0", features = ["serde"] }
derivative = "2.2.0"
derive_more = { version = "0.99.17", default-features = false, features = [
    "from",
    "display",
] }
dhat = { version = "0.3.2", optional = true }
diff = "0.1.13"
directories = "4.0.1"
displaydoc = "0.2"
flate2 = "1.0.25"
fred = { version = "6.0.0-beta.2", features = ["enable-rustls"] }
futures = { version = "0.3.26", features = ["thread-pool"] }
graphql_client = "0.11.0"
hex = "0.4.3"
http = "0.2.9"
http-body = "0.4.5"
heck = "0.4.1"
humantime = "2.1.0"
humantime-serde = "1.1.1"
hyper = { version = "0.14.24", features = ["server", "client"] }
hyper-rustls = { version = "0.23.2", features = ["http1", "http2"] }
indexmap = { version = "1.9.2", features = ["serde-1"] }
itertools = "0.10.5"
jsonpath_lib = "0.3.0"
jsonschema = { version = "0.16.1", default-features = false }
jsonwebtoken = "8.2.0"
lazy_static = "1.4.0"
libc = "0.2.139"
linkme = "0.3.8"
lru = "0.8.1"
mediatype = "0.19.13"
mockall = "0.11.3"
miette = { version = "5.5.0", features = ["fancy"] }
mime = "0.3.16"
multer = "2.0.4"
multimap = "0.8.3"
# To avoid tokio issues
notify = { version = "5.1.0", default-features = false, features=["macos_kqueue"] }
once_cell = "1.16.0"

# Any package that starts with `opentelemetry` needs to be updated with care
# because it is tightly intertwined with the `tracing` packages on account of
# the `opentelemetry-tracing` package.
#
# We are constrained in our ability to update the `tracing` packages and that is
# tracked in https://github.com/apollographql/router/issues/1407.
#
# To codify this with code, a rule in our Renovate configuration constraints and
# groups `^tracing` and `^opentelemetry*` dependencies together as of
# https://github.com/apollographql/router/pull/1509.  A comment which exists
# there (and on `tracing` packages below) should be updated should this change.
opentelemetry = { version = "0.18.0", features = [
    "rt-tokio",
    "metrics",
] }
opentelemetry-datadog = { version = "0.6.0", features = ["reqwest-client"] }
opentelemetry-http = "0.7.0"
opentelemetry-jaeger = { version = "0.17.0", features = [
    "collector_client",
    "reqwest_collector_client",
    "rt-tokio",
] }
opentelemetry-otlp = { version = "0.11.0", default-features = false, features = [
    "grpc-tonic",
    "tonic",
    "tls",
    "http-proto",
    "metrics",
    "reqwest-client",
] }
opentelemetry-semantic-conventions = "0.10.0"
opentelemetry-zipkin = { version = "0.16.0", default-features = false, features = [
    "reqwest-client",
    "reqwest-rustls",
] }
opentelemetry-prometheus = "0.11.0"
paste = "1.0.11"
pin-project-lite = "0.2.9"
prometheus = "0.13"
prost = "0.11.8"
prost-types = "0.11.8"
proteus = "0.5.0"
rand = "0.8.5"
rhai = { version = "1.12.0", features = ["sync", "serde", "internals"] }
regex = "1.6.0"
reqwest = { version = "0.11.14", default-features = false, features = [
    "rustls-tls",
    "rustls-native-certs",
    "json",
    "stream",
] }
router-bridge = "0.1.16+v2.3.2"
rust-embed="6.4.2"
rustls = "0.20.8"
rustls-pemfile = "1.0.2"
schemars = { version = "0.8.12", features = ["url"] }
shellexpand = "3.0.0"
sha2 = "0.10.6"
serde = { version = "1.0.149", features = ["derive", "rc"] }
serde_json_bytes = { version = "0.2.0", features = ["preserve_order"] }
serde_json = { version = "1.0.85", features = ["preserve_order"] }
serde_urlencoded = "0.7.1"
serde_yaml = "0.8.26"
static_assertions = "1.1.0"
strum_macros = "0.24.3"
sys-info = "0.9.1"
thiserror = "1.0.38"
tokio = { version = "1.25.0", features = ["full"] }
tokio-stream = { version = "0.1.12", features = ["sync", "net"] }
tokio-util = { version = "0.7.7", features = ["net", "codec", "time"] }
tonic = { version = "0.8.3", features = ["transport", "tls", "tls-roots", "gzip"] }
tower = { version = "0.4.13", features = ["full"] }
tower-http = { version = "0.3.5", features = [
    "add-extension",
    "trace",
    "cors",
    "compression-br",
    "compression-deflate",
    "compression-gzip",
    "decompression-br",
    "decompression-deflate",
    "decompression-gzip",
    "timeout",
] }
tower-service = "0.3.2"
tracing = "0.1.37"
tracing-core = "0.1.30"
tracing-futures = { version = "0.2.5", features = ["futures-03"] }
tracing-opentelemetry = "0.18.0"
tracing-subscriber = { version = "0.3.11", features = ["env-filter", "json"] }
url = { version = "2.3.1", features = ["serde"] }
urlencoding = "2.1.2"
uuid = { version = "1.2.2", features = ["serde", "v4"] }
yaml-rust = "0.4.5"
wsl = "0.1.0"
tokio-rustls = "0.23.4"

[target.'cfg(macos)'.dependencies]
uname = "0.1.1"

[target.'cfg(unix)'.dependencies]
uname = "0.1.1"

[dev-dependencies]
<<<<<<< HEAD
fred = "6.0.0-beta.2"
redis = { version = "0.21.7", features = ["tokio-comp"] }
=======
ecdsa = { version = "0.15.1", features = ["signing", "pem", "pkcs8"] }
>>>>>>> dea3bef4
futures-test = "0.3.26"
insta = { version = "1.26.0", features = ["json", "redactions", "yaml"] }
introspector-gadget = "0.2.0"
maplit = "1.0.2"
memchr = { version = "2.5.0", default-features = false }
mockall = "0.11.3"
once_cell = "1.16.0"
p256 = "0.12.0"
rand_core = "0.6.4"
reqwest = { version = "0.11.14", default-features = false, features = [
    "json",
    "stream",
] }
similar-asserts = "1.4.2"
tempfile = "3.3.0"
test-log = { version = "0.2.11", default-features = false, features = [
    "trace",
] }
test-span = "0.7"
tower-test = "0.4.0"

# See note above in this file about `^tracing` packages which also applies to
# these dev dependencies.
tracing-subscriber = { version = "0.3", default-features = false, features = [
    "env-filter",
    "fmt",
] }
tracing-test = "0.2.2"
walkdir = "2.3.2"
wiremock = "0.5.17"

[target.'cfg(target_os = "linux")'.dev-dependencies]
rstack = { version = "0.3.3", features = ["dw"], default-features = false }


[build-dependencies]
tonic-build = "0.8.4"


[[test]]
name = "integration_tests"
path = "tests/integration_tests.rs"<|MERGE_RESOLUTION|>--- conflicted
+++ resolved
@@ -210,12 +210,9 @@
 uname = "0.1.1"
 
 [dev-dependencies]
-<<<<<<< HEAD
+ecdsa = { version = "0.15.1", features = ["signing", "pem", "pkcs8"] }
 fred = "6.0.0-beta.2"
 redis = { version = "0.21.7", features = ["tokio-comp"] }
-=======
-ecdsa = { version = "0.15.1", features = ["signing", "pem", "pkcs8"] }
->>>>>>> dea3bef4
 futures-test = "0.3.26"
 insta = { version = "1.26.0", features = ["json", "redactions", "yaml"] }
 introspector-gadget = "0.2.0"

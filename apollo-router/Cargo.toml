--- conflicted
+++ resolved
@@ -60,7 +60,10 @@
 thiserror = "1.0.30"
 tokio = { version = "1.16.1", features = ["full"] }
 # TODO wait for tokio-util > 0.6.9 to release
-tokio-util = { git = "https://github.com/tokio-rs/tokio.git", rev = "91b9850", features = ["net", "codec"] }
+tokio-util = { git = "https://github.com/tokio-rs/tokio.git", rev = "91b9850", features = [
+    "net",
+    "codec",
+] }
 # don't bump it to 0.6 until opentelemetry-otlp does
 tonic = { version = "0.5.2", optional = true }
 tower = { version = "0.4.11", features = ["util"] }
@@ -71,12 +74,8 @@
 tracing-opentelemetry = "0.16.0"
 tracing-subscriber = { version = "0.3.7", features = ["json"] }
 typed-builder = "0.9.1"
-<<<<<<< HEAD
-urlencoding = "2.1.0"
-=======
 url = { version = "2.2.2", features = ["serde"] }
 apollo-spaceport = { path = "../apollo-spaceport" }
->>>>>>> af0903be
 warp = { version = "0.3.2", default-features = false, features = [
     "compression",
 ] }

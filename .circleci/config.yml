version: 2.1

# These "CircleCI Orbs" are reusable bits of configuration that can be shared
# across projects.  See https://circleci.com/orbs/ for more information.
orbs:
  gh: circleci/github-cli@2.1.1

executors:
  amd_linux_build: &amd_linux_build_executor
    docker:
      - image: cimg/base:stable
    resource_class: medium
  amd_linux_test: &amd_linux_test_executor
    docker:
      - image: cimg/base:stable
    resource_class: xlarge
  arm_linux_build: &arm_linux_build_executor
<<<<<<< HEAD
    machine:
      image: ubuntu-2004:2022.04.1
    resource_class: arm.medium
  arm_linux_test: &arm_linux_test_executor
    machine:
      image: ubuntu-2004:2022.04.1
    resource_class: arm.large
  macos_build: &macos_build_executor
    macos:
      # See https://circleci.com/docs/xcode-policy along with the support matrix
      # at https://circleci.com/docs/using-macos#supported-xcode-versions.
      # We use the major.minor notation to bring in compatible patches.
      xcode: 13.4
    resource_class: macos.x86.medium.gen2
  macos_test: &macos_test_executor
=======
    machine:
      image: ubuntu-2004:2022.04.1
    resource_class: arm.large
  arm_linux_test: &arm_linux_test_executor
    machine:
      image: ubuntu-2004:2022.04.1
    resource_class: arm.xlarge
  macos_build: &macos_build_executor
>>>>>>> e4f9dfb9
    macos:
      # See https://circleci.com/docs/xcode-policy along with the support matrix
      # at https://circleci.com/docs/using-macos#supported-xcode-versions.
      # We use the major.minor notation to bring in compatible patches.
      xcode: 13.4
    resource_class: macos.x86.medium.gen2
<<<<<<< HEAD
=======
  macos_test: &macos_test_executor
    macos:
      # See https://circleci.com/docs/xcode-policy along with the support matrix
      # at https://circleci.com/docs/using-macos#supported-xcode-versions.
      # We use the major.minor notation to bring in compatible patches.
      xcode: 13.4
    resource_class: macos.x86.medium.gen2
>>>>>>> e4f9dfb9
  windows_build: &windows_build_executor
    machine:
      image: "windows-server-2019-vs2019:stable"
    resource_class: windows.medium
    shell: powershell.exe -ExecutionPolicy Bypass
  windows_test: &windows_test_executor
    machine:
      image: "windows-server-2019-vs2019:stable"
    resource_class: windows.xlarge
    shell: powershell.exe -ExecutionPolicy Bypass

parameters:
  cache_version:
    type: string
    # increment this to invalidate all the caches
    default: v11.{{ arch}}-{{ checksum "rust-toolchain.toml" }}
  jaeger_version:
    type: string
    # update this as new versions of jaeger become available
    default: "1.33.0"

# These are common environment variables that we want to set on on all jobs.
# While these could conceivably be set on the CircleCI project settings'
# as "Secrets", these are not really secrets, and its convenient to keep them in
# code.  Also, most of our secrets are not necessary for _most_ of our jobs, so this enables
# forks of the project to run their own tests on their own CircleCI deployments with no
# additional configuration.
common_job_environment: &common_job_environment
  CARGO_NET_GIT_FETCH_WITH_CLI: true
  RUST_BACKTRACE: full

commands:
  linux_install_baseline:
    steps:
      - run:
          name: Update and install dependencies
          command: |
            sudo apt-get update
            sudo apt-get install -y libssl-dev cmake
      - install_minimal_rust
  linux_amd_install_baseline:
    steps:
      - linux_install_baseline
      - run:
          name: Download jaeger
          command: |
            curl -L https://github.com/jaegertracing/jaeger/releases/download/v<< pipeline.parameters.jaeger_version >>/jaeger-<< pipeline.parameters.jaeger_version >>-linux-amd64.tar.gz --output jaeger.tar.gz
            tar -xf jaeger.tar.gz
            mv jaeger-<< pipeline.parameters.jaeger_version >>-linux-amd64 jaeger
  linux_arm_install_baseline:
    steps:
      - linux_install_baseline
      - run:
          name: Download jaeger
          command: |
            curl -L https://github.com/jaegertracing/jaeger/releases/download/v<< pipeline.parameters.jaeger_version >>/jaeger-<< pipeline.parameters.jaeger_version >>-linux-arm64.tar.gz --output jaeger.tar.gz
            tar -xf jaeger.tar.gz
            mv jaeger-<< pipeline.parameters.jaeger_version >>-linux-arm64 jaeger
  macos_install_baseline:
    steps:
      - run:
          name: Download jaeger
          command: |
            curl -L https://github.com/jaegertracing/jaeger/releases/download/v<< pipeline.parameters.jaeger_version >>/jaeger-<< pipeline.parameters.jaeger_version >>-darwin-amd64.tar.gz --output jaeger.tar.gz
            tar -xf jaeger.tar.gz
            mv jaeger-<< pipeline.parameters.jaeger_version >>-darwin-amd64 jaeger
      - install_minimal_rust
  windows_install_baseline:
    steps:
      - run:
          name: Download jaeger
          shell: bash.exe
          command: |
            curl -L https://github.com/jaegertracing/jaeger/releases/download/v<< pipeline.parameters.jaeger_version >>/jaeger-<< pipeline.parameters.jaeger_version >>-windows-amd64.tar.gz --output jaeger.tar.gz
            tar -xf jaeger.tar.gz
            mv jaeger-<< pipeline.parameters.jaeger_version >>-windows-amd64 jaeger

  # This job makes sure everything is ready to run integration tests
  macos_prepare_env:
    steps:
      - run:
          # The jaeger exporter won't work without this
          name: Increase udp packet size
          command: |
            sudo sysctl net.inet.udp.maxdgram=65536
            sudo sysctl net.inet.udp.maxdgram

  windows_prepare_env:
    steps:
      - run:
          name: Install rustup
          environment:
            # Override auto-detection of RAM for Rustc install.
            # https://github.com/rust-lang/rustup/issues/2229#issuecomment-585855925
            RUSTUP_UNPACK_RAM: "1073741824"
          command: |
            $installer_dir = "$Env:TEMP"
            echo "Downloading rustup"
            (New-Object System.Net.WebClient).DownloadFile("https://win.rustup.rs/x86_64", "$installer_dir\rustup-init.exe")
            echo "Installing rustup"
            & $installer_dir\rustup-init.exe -y --default-toolchain none --profile minimal
            exit $LASTEXITCODE
      - run:
          name: Special case for Windows because of ssh-agent
          command: |
            Add-Content -path "${Env:USERPROFILE}\.cargo\config.toml" @"
            [net]
            git-fetch-with-cli = true
            "@

  install_minimal_rust:
    steps:
      - run:
          # Install a minimal rust environment
          name: Install minimal rust
          command: |
            curl https://sh.rustup.rs -sSf -o rustup.sh
            chmod 755 ./rustup.sh
            ./rustup.sh -y --default-toolchain none --profile minimal
            echo 'export PATH="$HOME/.cargo/bin:$PATH"' >> "$BASH_ENV"

  install_extra_tools:
    parameters:
      os:
        type: string
    steps:
      - restore_cache:
          keys:
            - rust-<< pipeline.parameters.cache_version >>-extra-tools-<< parameters.os >>
      - run:
          name: Install cargo deny if not present
          command: |
            set -e -o pipefail
            cargo deny --version || cargo install cargo-deny
      - run:
          name: Install cargo about if not present
          command: |
            set -e -o pipefail
            cargo about --version || cargo install cargo-about
      - save_cache:
          key: rust-<< pipeline.parameters.cache_version >>-extra-tools-<< parameters.os >>
          paths:
            - ~/.cargo/bin/cargo-deny
            - ~/.cargo/bin/cargo-about

  xtask_lint:
    parameters:
      os:
        type: string
    steps:
      - restore_cache:
          name: Restore .cargo
          keys:
            - rust-cargo-<< pipeline.parameters.cache_version >>-build-<< parameters.os >>-{{ checksum "Cargo.lock" }}
            - rust-cargo-<< pipeline.parameters.cache_version >>-build-<< parameters.os >>
      - run: cargo xtask lint

  xtask_check_compliance:
    parameters:
      os:
        type: string
    steps:
      - restore_cache:
          name: Restore .cargo
          keys:
            - rust-cargo-<< pipeline.parameters.cache_version >>-build-<< parameters.os >>-{{ checksum "Cargo.lock" }}
            - rust-cargo-<< pipeline.parameters.cache_version >>-build-<< parameters.os >>
      - install_extra_tools:
          os: << parameters.os >>
      # cargo-deny fetches a rustsec advisory DB, which has to happen on github.com over https
      - run: git config --global --unset-all url.ssh://git@github.com.insteadof
      - run: cargo xtask check-compliance

  windows_test_workspace:
    steps:
      - run:
          name: Start jaeger
          background: true
          command: jaeger\jaeger-all-in-one.exe
      - restore_cache:
          name: Restore .cargo
          keys:
            - rust-cargo-<< pipeline.parameters.cache_version >>-test-windows-{{ checksum "Cargo.lock" }}
            - rust-cargo-<< pipeline.parameters.cache_version >>-test-windows
      - run: cargo test --workspace --locked
      - save_cache:
          name: Save .cargo
          key: rust-cargo-<< pipeline.parameters.cache_version >>-test-windows-{{ checksum "Cargo.lock" }}
          paths:
            - C:\\Users\\circleci\.cargo

  test_workspace:
    parameters:
      os:
        type: string
      cargo_test_args:
        type: string
        default: "--"
    steps:
      - run:
          name: Start jaeger
          background: true
          command: ./jaeger/jaeger-all-in-one
      - restore_cache:
          name: Restore .cargo
          keys:
            - rust-cargo-<< pipeline.parameters.cache_version >>-test-<< parameters.os >>-{{ checksum "Cargo.lock" }}
            - rust-cargo-<< pipeline.parameters.cache_version >>-test-<< parameters.os >>

      # As of rustc 1.61.0, must limit the number of linux jobs or we run out of memory (large executor/8GB)
      - when:
          condition:
            equal: [linux_amd, << parameters.os >>]
          steps:
            - run: cargo test --jobs 4 --workspace --locked << parameters.cargo_test_args >> --test-threads=6
      - when:
          condition:
            equal: [linux_arm, << parameters.os >>]
          steps:
<<<<<<< HEAD
            - run: cargo test --jobs 4 --workspace --locked << parameters.cargo_test_args >> --test-threads=4
=======
            - run: cargo test --jobs 8 --workspace --locked << parameters.cargo_test_args >> --test-threads=8
>>>>>>> e4f9dfb9
      - when:
          condition:
            equal: [macos, << parameters.os >>]
          steps:
            - run: cargo test --workspace --locked

      - save_cache:
          name: Save .cargo
          key: rust-cargo-<< pipeline.parameters.cache_version >>-test-<< parameters.os >>-{{ checksum "Cargo.lock" }}
          paths:
            - ~/.cargo

jobs:
  lint:
    environment:
      <<: *common_job_environment
    parameters:
      platform:
        type: executor
    executor: << parameters.platform >>
    steps:
      - checkout
      - when:
          condition:
            equal: [*amd_linux_build_executor, << parameters.platform >>]
          steps:
            - linux_amd_install_baseline
            - xtask_lint:
                os: linux_amd
  check_compliance:
    environment:
      <<: *common_job_environment
    parameters:
      platform:
        type: executor
    executor: << parameters.platform >>
    steps:
      - checkout
      - when:
          condition:
            equal: [*amd_linux_build_executor, << parameters.platform >>]
          steps:
            - linux_amd_install_baseline
            - xtask_check_compliance:
                os: linux_amd
  test:
    environment:
      <<: *common_job_environment
    parameters:
      platform:
        type: executor
    executor: << parameters.platform >>
    steps:
      - checkout
      - when:
          condition:
            equal: [*amd_linux_test_executor, << parameters.platform >>]
          steps:
            - linux_amd_install_baseline
            - test_workspace:
                os: linux_amd
      - when:
          condition:
            equal: [*arm_linux_test_executor, << parameters.platform >>]
          steps:
            - linux_arm_install_baseline
            - test_workspace:
                os: linux_arm
      - when:
          condition:
            equal: [*windows_test_executor, << parameters.platform >>]
          steps:
            - windows_install_baseline
            - windows_prepare_env
            - windows_test_workspace
      - when:
          condition:
            equal: [*macos_test_executor, << parameters.platform >>]
          steps:
            - macos_install_baseline
            - test_workspace:
                os: macos

  test_updated:
    environment:
      <<: *common_job_environment
    executor: amd_linux_test
    steps:
      - checkout
      - linux_amd_install_baseline
      - run:
          name: Use latest Rust Nightly and update all Rust dependencies
          command: |
            sed -i '/channel/d' rust-toolchain.toml
            echo 'channel = "nightly"' >> rust-toolchain.toml
            rm Cargo.lock
            cargo fetch
      - test_workspace:
          os: linux_amd
          # schema_generation test skipped because schemars changed its representation of enums:
          # https://github.com/GREsau/schemars/blob/master/CHANGELOG.md#086---2021-09-26
          cargo_test_args: --no-fail-fast -- --skip schema_generation

  build_release:
    parameters:
      platform:
        type: executor
    executor: << parameters.platform >>
    environment:
      <<: *common_job_environment
      RELEASE_BIN: router
      APPLE_TEAM_ID: "YQK948L752"
      APPLE_USERNAME: "opensource@apollographql.com"
      MACOS_PRIMARY_BUNDLE_ID: com.apollographql.router
    steps:
      - checkout
      - run:
          name: Initialize submodules
          command: git submodule update --recursive --init
      - when:
          condition:
            equal: [*macos_build_executor, << parameters.platform >>]
          steps:
            - install_minimal_rust
            - run:
                command: >
                  cargo xtask dist
            - run:
                command: >
                  mkdir -p artifacts
            - run:
                command: >
                  cargo xtask package
                  --apple-team-id ${APPLE_TEAM_ID}
                  --apple-username ${APPLE_USERNAME}
                  --cert-bundle-base64 ${MACOS_CERT_BUNDLE_BASE64}
                  --cert-bundle-password ${MACOS_CERT_BUNDLE_PASSWORD}
                  --keychain-password ${MACOS_KEYCHAIN_PASSWORD}
                  --notarization-password ${MACOS_NOTARIZATION_PASSWORD}
                  --primary-bundle-id ${MACOS_PRIMARY_BUNDLE_ID}
                  --output artifacts/
      - when:
          condition:
            or:
              - equal: [*amd_linux_build_executor, << parameters.platform >>]
              - equal: [*arm_linux_build_executor, << parameters.platform >>]
          steps:
            - run:
                name: Update and install dependencies
                command: |
                  sudo apt-get update
            - install_minimal_rust
            - run:
                command: >
                  cargo xtask dist
            - run:
                command: >
                  mkdir -p artifacts
            - run:
                command: >
                  cargo xtask package --output artifacts/
      - when:
          condition:
            equal: [*windows_build_executor, << parameters.platform >>]
          steps:
            - run:
                name: Install rustup
                environment:
                  # Override auto-detection of RAM for Rustc install.
                  # https://github.com/rust-lang/rustup/issues/2229#issuecomment-585855925
                  RUSTUP_UNPACK_RAM: "1073741824"
                command: |
                  $installer_dir = "$Env:TEMP"
                  echo "Downloading rustup"
                  (New-Object System.Net.WebClient).DownloadFile("https://win.rustup.rs/x86_64", "$installer_dir\rustup-init.exe")
                  echo "Installing rustup"
                  & $installer_dir\rustup-init.exe --profile minimal --component rustfmt,clippy -y
                  exit $LASTEXITCODE
            - run:
                name: Special case for Windows because of ssh-agent
                command: |
                  Add-Content -path "${Env:USERPROFILE}\.cargo\config.toml" @"
                  [net]
                  git-fetch-with-cli = true
                  "@
            - run:
                command: >
                  cargo xtask dist
            - run:
                command: >
                  mkdir -p artifacts
            - run:
                command: >
                  cargo xtask package --output artifacts
      - persist_to_workspace:
          root: artifacts
          paths:
            - "*"

  publish_github_release:
    docker:
      - image: cimg/base:stable
    resource_class: small
    environment:
      <<: *common_job_environment
      VERSION: << pipeline.git.tag >>
    steps:
      - checkout
      - attach_workspace:
          at: artifacts
      - gh/setup
      - run:
          command: >
            cd artifacts && sha256sum *.tar.gz > sha256sums.txt
      - run:
          command: >
            cd artifacts && md5sum *.tar.gz > md5sums.txt
      - run:
          command: >
            cd artifacts && sha1sum *.tar.gz > sha1sums.txt
      - run:
          command: >
            gh release create $VERSION --notes-file NEXT_CHANGELOG.md --title $VERSION artifacts/*
      - setup_remote_docker:
          version: 20.10.11
          docker_layer_caching: true
      - run:
          name: Docker build
          command: |
            ROUTER_TAG=ghcr.io/apollographql/router
            # Build debug image
            docker build --build-arg ROUTER_RELEASE=${VERSION} -f dockerfiles/Dockerfile.router -t ${ROUTER_TAG}:${VERSION}-debug .
            # Build release image
            docker build --build-arg ROUTER_RELEASE=${VERSION} -f dockerfiles/Dockerfile.router -t ${ROUTER_TAG}:${VERSION} .
            # Note: GH Token owned by apollo-bot2, no expire
            echo ${GITHUB_OCI_TOKEN} | docker login ghcr.io -u apollo-bot2 --password-stdin
            # Push debug image
            docker push ${ROUTER_TAG}:${VERSION}-debug
            # Push release image
            docker push ${ROUTER_TAG}:${VERSION}
      - run:
          name: Helm build
          command: |
            # Install Helm
            curl https://raw.githubusercontent.com/helm/helm/main/scripts/get-helm-3 | bash
            # Package up the helm chart
            helm package helm/chart/router
            # Make sure we have the newest chart
            CHART=$(ls -t router*.tgz| head -1)
            # Note: GH Token owned by apollo-bot2, no expire
            echo ${GITHUB_OCI_TOKEN} | helm registry login -u apollo-bot2 --password-stdin ghcr.io
            # Push chart to repository
            helm push ${CHART} oci://ghcr.io/apollographql/helm-charts

  test_docker:
    docker:
      - image: cimg/base:stable
    resource_class: medium
    environment:
      <<: *common_job_environment
      VERSION: "v1.1.0"
    steps:
      - checkout
      - attach_workspace:
          at: artifacts
      - gh/setup
      - setup_remote_docker:
          version: 20.10.17
          docker_layer_caching: true
      - run:
          name: Docker build
          command: |
            ROUTER_TAG=ghcr.io/apollographql/router-experimental
            # We shouldn't need these next two lines, but ...
            docker context create buildx-build
            docker buildx create --use buildx-build
            # Note: GH Token owned by apollo-bot2, no expire
            echo ${GITHUB_OCI_TOKEN} | docker login ghcr.io -u apollo-bot2 --password-stdin
            # Build debug image
            docker buildx build --platform linux/amd64,linux/arm64,linux/arm/v7 --push --build-arg ROUTER_RELEASE=${VERSION} --build-arg DEBUG_IMAGE=":debug" -f dockerfiles/Dockerfile.router -t ${ROUTER_TAG}:${VERSION}-debug .
            # Build release image
            docker buildx build --platform linux/amd64,linux/arm64,linux/arm/v7 --push --build-arg ROUTER_RELEASE=${VERSION} -f dockerfiles/Dockerfile.router -t ${ROUTER_TAG}:${VERSION} .

workflows:
  ci_checks:
    jobs:
<<<<<<< HEAD
      - test_docker:
        matrix:
          parameters:
            platform: [amd_linux_test]
=======
      - lint:
          matrix:
            parameters:
              platform: [amd_linux_build]

      # check-compliance is disabled for now because it is flaky
      # `cargo about` seems to be non-deterministic and sometimes
      # produces a different licenses.html file even though dependencies haven’t changed.
      # For now, we’ll re-generate it for each release instead. (See RELEASE_CHECKLIST.md)

      # - check_compliance:
      #     matrix:
      #       parameters:
      #         platform: [linux]

      - test_updated:
          requires:
            - lint
      - test:
          requires:
            - lint
          matrix:
            parameters:
              platform:
                [macos_test, windows_test, amd_linux_test, arm_linux_test]
>>>>>>> e4f9dfb9
  release:
    jobs:
      - build_release:
          matrix:
            parameters:
              platform:
                [macos_build, windows_build, amd_linux_build, arm_linux_build]
          filters:
            branches:
              ignore: /.*/
            tags:
              only: /v.*/
      - publish_github_release:
          requires: [build_release]
          filters:
            branches:
              ignore: /.*/
            tags:
              only: /v.*/<|MERGE_RESOLUTION|>--- conflicted
+++ resolved
@@ -15,14 +15,13 @@
       - image: cimg/base:stable
     resource_class: xlarge
   arm_linux_build: &arm_linux_build_executor
-<<<<<<< HEAD
     machine:
       image: ubuntu-2004:2022.04.1
-    resource_class: arm.medium
+    resource_class: arm.large
   arm_linux_test: &arm_linux_test_executor
     machine:
       image: ubuntu-2004:2022.04.1
-    resource_class: arm.large
+    resource_class: arm.xlarge
   macos_build: &macos_build_executor
     macos:
       # See https://circleci.com/docs/xcode-policy along with the support matrix
@@ -31,32 +30,12 @@
       xcode: 13.4
     resource_class: macos.x86.medium.gen2
   macos_test: &macos_test_executor
-=======
-    machine:
-      image: ubuntu-2004:2022.04.1
-    resource_class: arm.large
-  arm_linux_test: &arm_linux_test_executor
-    machine:
-      image: ubuntu-2004:2022.04.1
-    resource_class: arm.xlarge
-  macos_build: &macos_build_executor
->>>>>>> e4f9dfb9
     macos:
       # See https://circleci.com/docs/xcode-policy along with the support matrix
       # at https://circleci.com/docs/using-macos#supported-xcode-versions.
       # We use the major.minor notation to bring in compatible patches.
       xcode: 13.4
     resource_class: macos.x86.medium.gen2
-<<<<<<< HEAD
-=======
-  macos_test: &macos_test_executor
-    macos:
-      # See https://circleci.com/docs/xcode-policy along with the support matrix
-      # at https://circleci.com/docs/using-macos#supported-xcode-versions.
-      # We use the major.minor notation to bring in compatible patches.
-      xcode: 13.4
-    resource_class: macos.x86.medium.gen2
->>>>>>> e4f9dfb9
   windows_build: &windows_build_executor
     machine:
       image: "windows-server-2019-vs2019:stable"
@@ -276,11 +255,7 @@
           condition:
             equal: [linux_arm, << parameters.os >>]
           steps:
-<<<<<<< HEAD
-            - run: cargo test --jobs 4 --workspace --locked << parameters.cargo_test_args >> --test-threads=4
-=======
             - run: cargo test --jobs 8 --workspace --locked << parameters.cargo_test_args >> --test-threads=8
->>>>>>> e4f9dfb9
       - when:
           condition:
             equal: [macos, << parameters.os >>]
@@ -567,38 +542,10 @@
 workflows:
   ci_checks:
     jobs:
-<<<<<<< HEAD
       - test_docker:
         matrix:
           parameters:
             platform: [amd_linux_test]
-=======
-      - lint:
-          matrix:
-            parameters:
-              platform: [amd_linux_build]
-
-      # check-compliance is disabled for now because it is flaky
-      # `cargo about` seems to be non-deterministic and sometimes
-      # produces a different licenses.html file even though dependencies haven’t changed.
-      # For now, we’ll re-generate it for each release instead. (See RELEASE_CHECKLIST.md)
-
-      # - check_compliance:
-      #     matrix:
-      #       parameters:
-      #         platform: [linux]
-
-      - test_updated:
-          requires:
-            - lint
-      - test:
-          requires:
-            - lint
-          matrix:
-            parameters:
-              platform:
-                [macos_test, windows_test, amd_linux_test, arm_linux_test]
->>>>>>> e4f9dfb9
   release:
     jobs:
       - build_release:
